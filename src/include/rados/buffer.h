// -*- mode:C++; tab-width:8; c-basic-offset:2; indent-tabs-mode:t -*- 
// vim: ts=8 sw=2 smarttab
/*
 * Ceph - scalable distributed file system
 *
 * Copyright (C) 2004-2006 Sage Weil <sage@newdream.net>
 *
 * This is free software; you can redistribute it and/or
 * modify it under the terms of the GNU Lesser General Public
 * License version 2.1, as published by the Free Software 
 * Foundation.  See file COPYING.
 * 
 */
#ifndef CEPH_BUFFER_H
#define CEPH_BUFFER_H

#if defined(__linux__) || defined(__FreeBSD__)
#include <stdlib.h>
#endif

#ifndef _XOPEN_SOURCE
# define _XOPEN_SOURCE 600
#endif

#include <stdio.h>
#include <sys/uio.h>

#if defined(__linux__)	// For malloc(2).
#include <malloc.h>
#endif

#include <inttypes.h>
#include <stdint.h>
#include <string.h>

#ifndef __CYGWIN__
# include <sys/mman.h>
#endif

#include <iosfwd>
#include <iomanip>
#include <list>
#include <vector>
#include <string>
#include <exception>
#include <type_traits>

#include "page.h"
#include "crc32c.h"
#include "buffer_fwd.h"

#ifdef __CEPH__
# include "include/assert.h"
#else
# include <assert.h>
#endif

#if __GNUC__ >= 4
  #define CEPH_BUFFER_API  __attribute__ ((visibility ("default")))
<<<<<<< HEAD
  #define CEPH_BUFFER_DETAILS __attribute__ ((visibility ("hidden")))
#else
  #define CEPH_BUFFER_API
  #define CEPH_BUFFER_DETAILS
=======
#else
  #define CEPH_BUFFER_API
>>>>>>> 2c688949
#endif

#if defined(HAVE_XIO)
struct xio_reg_mem;
class XioDispatchHook;
#endif

namespace ceph {

namespace buffer CEPH_BUFFER_API {
  /*
   * exceptions
   */

  struct error : public std::exception{
    const char *what() const throw ();
  };
  struct bad_alloc : public error {
    const char *what() const throw ();
  };
  struct end_of_buffer : public error {
    const char *what() const throw ();
  };
  struct malformed_input : public error {
    explicit malformed_input(const std::string& w) {
      snprintf(buf, sizeof(buf), "buffer::malformed_input: %s", w.c_str());
    }
    const char *what() const throw ();
  private:
    char buf[256];
  };
  struct error_code : public malformed_input {
    explicit error_code(int error);
    int code;
  };


  /// total bytes allocated
  int get_total_alloc();

  /// history total bytes allocated
  uint64_t get_history_alloc_bytes();

  /// total num allocated
  uint64_t get_history_alloc_num();

  /// enable/disable alloc tracking
  void track_alloc(bool b);

  /// count of cached crc hits (matching input)
  int get_cached_crc();
  /// count of cached crc hits (mismatching input, required adjustment)
  int get_cached_crc_adjusted();
  /// enable/disable tracking of cached crcs
  void track_cached_crc(bool b);

  /// count of calls to buffer::ptr::c_str()
  int get_c_str_accesses();
  /// enable/disable tracking of buffer::ptr::c_str() calls
  void track_c_str(bool b);

  /*
   * an abstract raw buffer.  with a reference count.
   */
  class raw;
  class raw_malloc;
  class raw_static;
  class raw_mmap_pages;
  class raw_posix_aligned;
  class raw_hack_aligned;
  class raw_char;
  class raw_pipe;
  class raw_unshareable; // diagnostic, unshareable char buffer
  class raw_combined;


  class xio_mempool;
  class xio_msg_buffer;

  /*
   * named constructors 
   */
  raw* copy(const char *c, unsigned len);
  raw* create(unsigned len);
  raw* claim_char(unsigned len, char *buf);
  raw* create_malloc(unsigned len);
  raw* claim_malloc(unsigned len, char *buf);
  raw* create_static(unsigned len, char *buf);
  raw* create_aligned(unsigned len, unsigned align);
  raw* create_page_aligned(unsigned len);
  raw* create_zero_copy(unsigned len, int fd, int64_t *offset);
  raw* create_unshareable(unsigned len);

#if defined(HAVE_XIO)
  raw* create_msg(unsigned len, char *buf, XioDispatchHook *m_hook);
#endif

  /*
   * a buffer pointer.  references (a subsequence of) a raw buffer.
   */
  class CEPH_BUFFER_API ptr {
    raw *_raw;
    unsigned _off, _len;

    void release();

  public:
    ptr() : _raw(0), _off(0), _len(0) {}
    // cppcheck-suppress noExplicitConstructor
    ptr(raw *r);
    // cppcheck-suppress noExplicitConstructor
    ptr(unsigned l);
    ptr(const char *d, unsigned l);
    ptr(const ptr& p);
    ptr(ptr&& p);
    ptr(const ptr& p, unsigned o, unsigned l);
    ptr& operator= (const ptr& p);
    ptr& operator= (ptr&& p);
    ~ptr() {
      release();
    }

    bool have_raw() const { return _raw ? true:false; }

    raw *clone();
    void swap(ptr& other);
    ptr& make_shareable();

    // misc
    bool at_buffer_head() const { return _off == 0; }
    bool at_buffer_tail() const;

    bool is_aligned(unsigned align) const {
      return ((long)c_str() & (align-1)) == 0;
    }
    bool is_page_aligned() const { return is_aligned(CEPH_PAGE_SIZE); }
    bool is_n_align_sized(unsigned align) const
    {
      return (length() % align) == 0;
    }
    bool is_n_page_sized() const { return is_n_align_sized(CEPH_PAGE_SIZE); }
    bool is_partial() const {
      return have_raw() && (start() > 0 || end() < raw_length());
    }

    // accessors
    raw *get_raw() const { return _raw; }
    const char *c_str() const;
    char *c_str();
    unsigned length() const { return _len; }
    unsigned offset() const { return _off; }
    unsigned start() const { return _off; }
    unsigned end() const { return _off + _len; }
    unsigned unused_tail_length() const;
    const char& operator[](unsigned n) const;
    char& operator[](unsigned n);

    const char *raw_c_str() const;
    unsigned raw_length() const;
    int raw_nref() const;

    void copy_out(unsigned o, unsigned l, char *dest) const;

    bool can_zero_copy() const;
    int zero_copy_to_fd(int fd, int64_t *offset) const;

    unsigned wasted();

    int cmp(const ptr& o) const;
    bool is_zero() const;

    // modifiers
    void set_offset(unsigned o) {
      assert(raw_length() >= o);
      _off = o;
    }
    void set_length(unsigned l) {
      assert(raw_length() >= l);
      _len = l;
    }

    unsigned append(char c);
    unsigned append(const char *p, unsigned l);
    void copy_in(unsigned o, unsigned l, const char *src);
    void copy_in(unsigned o, unsigned l, const char *src, bool crc_reset);
    void zero();
    void zero(bool crc_reset);
    void zero(unsigned o, unsigned l);
    void zero(unsigned o, unsigned l, bool crc_reset);

  };


  /*
   * list - the useful bit!
   */

  class CEPH_BUFFER_API list {
    // my private bits
    std::list<ptr> _buffers;
    unsigned _len;
    unsigned _memcopy_count; //the total of memcopy using rebuild().
    ptr append_buffer;  // where i put small appends.

  public:
    class iterator;

  private:
    template <bool is_const>
<<<<<<< HEAD
    class CEPH_BUFFER_DETAILS iterator_impl
=======
    class CEPH_BUFFER_API iterator_impl
>>>>>>> 2c688949
      : public std::iterator<std::forward_iterator_tag, char> {
    protected:
      typedef typename std::conditional<is_const,
					const list,
					list>::type bl_t;
      typedef typename std::conditional<is_const,
					const std::list<ptr>,
					std::list<ptr> >::type list_t;
      typedef typename std::conditional<is_const,
					typename std::list<ptr>::const_iterator,
					typename std::list<ptr>::iterator>::type list_iter_t;
      bl_t* bl;
      list_t* ls;  // meh.. just here to avoid an extra pointer dereference..
      unsigned off; // in bl
      list_iter_t p;
      unsigned p_off;   // in *p
      friend class iterator_impl<true>;

    public:
      // constructor.  position.
      iterator_impl()
	: bl(0), ls(0), off(0), p_off(0) {}
      iterator_impl(bl_t *l, unsigned o=0);
      iterator_impl(bl_t *l, unsigned o, list_iter_t ip, unsigned po)
	: bl(l), ls(&bl->_buffers), off(o), p(ip), p_off(po) {}
      iterator_impl(const list::iterator& i);

      /// get current iterator offset in buffer::list
      unsigned get_off() const { return off; }
      
      /// get number of bytes remaining from iterator position to the end of the buffer::list
      unsigned get_remaining() const { return bl->length() - off; }

      /// true if iterator is at the end of the buffer::list
      bool end() const {
	return p == ls->end();
	//return off == bl->length();
      }

      void advance(int o);
      void seek(unsigned o);
      char operator*() const;
      iterator_impl& operator++();
      ptr get_current_ptr() const;

      bl_t& get_bl() const { return *bl; }

      // copy data out.
      // note that these all _append_ to dest!
      void copy(unsigned len, char *dest);
      void copy(unsigned len, ptr &dest);
      void copy(unsigned len, list &dest);
      void copy(unsigned len, std::string &dest);
      void copy_all(list &dest);

      friend bool operator==(const iterator_impl& lhs,
			     const iterator_impl& rhs) {
	return &lhs.get_bl() == &rhs.get_bl() && lhs.get_off() == rhs.get_off();
      }
      friend bool operator!=(const iterator_impl& lhs,
			     const iterator_impl& rhs) {
	return &lhs.get_bl() != &rhs.get_bl() || lhs.get_off() != rhs.get_off();
      }
    };

  public:
    typedef iterator_impl<true> const_iterator;

    class CEPH_BUFFER_API iterator : public iterator_impl<false> {
    public:
      iterator() = default;
      iterator(bl_t *l, unsigned o=0);
      iterator(bl_t *l, unsigned o, list_iter_t ip, unsigned po);

      void advance(int o);
      void seek(unsigned o);
      char operator*();
      iterator& operator++();
      ptr get_current_ptr();

      // copy data out
      void copy(unsigned len, char *dest);
      void copy(unsigned len, ptr &dest);
      void copy(unsigned len, list &dest);
      void copy(unsigned len, std::string &dest);
      void copy_all(list &dest);

      // copy data in
      void copy_in(unsigned len, const char *src);
      void copy_in(unsigned len, const char *src, bool crc_reset);
      void copy_in(unsigned len, const list& otherl);

      bool operator==(const iterator& rhs) const {
	return bl == rhs.bl && off == rhs.off;
      }
      bool operator!=(const iterator& rhs) const {
	return bl != rhs.bl || off != rhs.off;
      }
    };

  private:
    mutable iterator last_p;
    int zero_copy_to_fd(int fd) const;

  public:
    // cons/des
    list() : _len(0), _memcopy_count(0), last_p(this) {}
    // cppcheck-suppress noExplicitConstructor
    list(unsigned prealloc) : _len(0), _memcopy_count(0), last_p(this) {
      append_buffer = buffer::create(prealloc);
      append_buffer.set_length(0);   // unused, so far.
    }

    list(const list& other) : _buffers(other._buffers), _len(other._len),
			      _memcopy_count(other._memcopy_count), last_p(this) {
      make_shareable();
    }
    list(list&& other);
    list& operator= (const list& other) {
      if (this != &other) {
        _buffers = other._buffers;
        _len = other._len;
	make_shareable();
      }
      return *this;
    }

    list& operator= (list&& other) {
      _buffers = std::move(other._buffers);
      _len = other._len;
      _memcopy_count = other._memcopy_count;
      last_p = begin();
      append_buffer.swap(other.append_buffer);
      other.clear();
      return *this;
    }

    unsigned get_num_buffers() const { return _buffers.size(); }
    const ptr& front() const { return _buffers.front(); }
    const ptr& back() const { return _buffers.back(); }

    unsigned get_memcopy_count() const {return _memcopy_count; }
    const std::list<ptr>& buffers() const { return _buffers; }
    void swap(list& other);
    unsigned length() const {
#if 0
      // DEBUG: verify _len
      unsigned len = 0;
      for (std::list<ptr>::const_iterator it = _buffers.begin();
	   it != _buffers.end();
	   it++) {
	len += (*it).length();
      }
      assert(len == _len);
#endif
      return _len;
    }

    bool contents_equal(buffer::list& other);
    bool contents_equal(const buffer::list& other) const;

    bool can_zero_copy() const;
    bool is_provided_buffer(const char *dst) const;
    bool is_aligned(unsigned align) const;
    bool is_page_aligned() const;
    bool is_n_align_sized(unsigned align) const;
    bool is_n_page_sized() const;

    bool is_zero() const;

    // modifiers
    void clear() {
      _buffers.clear();
      _len = 0;
      _memcopy_count = 0;
      last_p = begin();
    }
    void push_front(ptr& bp) {
      if (bp.length() == 0)
	return;
      _buffers.push_front(bp);
      _len += bp.length();
    }
    void push_front(ptr&& bp) {
      if (bp.length() == 0)
	return;
      _len += bp.length();
      _buffers.push_front(std::move(bp));
    }
    void push_front(raw *r) {
      push_front(ptr(r));
    }
    void push_back(const ptr& bp) {
      if (bp.length() == 0)
	return;
      _buffers.push_back(bp);
      _len += bp.length();
    }
    void push_back(ptr&& bp) {
      if (bp.length() == 0)
	return;
      _len += bp.length();
      _buffers.push_back(std::move(bp));
    }
    void push_back(raw *r) {
      push_back(ptr(r));
    }

    void zero();
    void zero(unsigned o, unsigned l);

    bool is_contiguous() const;
    void rebuild();
    void rebuild(ptr& nb);
    void rebuild_aligned(unsigned align);
    void rebuild_aligned_size_and_memory(unsigned align_size,
					 unsigned align_memory);
    void rebuild_page_aligned();

    // assignment-op with move semantics
    const static unsigned int CLAIM_DEFAULT = 0;
    const static unsigned int CLAIM_ALLOW_NONSHAREABLE = 1;

    void claim(list& bl, unsigned int flags = CLAIM_DEFAULT);
    void claim_append(list& bl, unsigned int flags = CLAIM_DEFAULT);
    void claim_prepend(list& bl, unsigned int flags = CLAIM_DEFAULT);

    // clone non-shareable buffers (make shareable)
    void make_shareable() {
      std::list<buffer::ptr>::iterator pb;
      for (pb = _buffers.begin(); pb != _buffers.end(); ++pb) {
        (void) pb->make_shareable();
      }
    }

    // copy with explicit volatile-sharing semantics
    void share(const list& bl)
    {
      if (this != &bl) {
        clear();
        std::list<buffer::ptr>::const_iterator pb;
        for (pb = bl._buffers.begin(); pb != bl._buffers.end(); ++pb) {
          push_back(*pb);
        }
      }
    }

    iterator begin() {
      return iterator(this, 0);
    }
    iterator end() {
      return iterator(this, _len, _buffers.end(), 0);
    }

    const_iterator begin() const {
      return const_iterator(this, 0);
    }
    const_iterator end() const {
      return const_iterator(this, _len, _buffers.end(), 0);
    }

    // crope lookalikes.
    // **** WARNING: this are horribly inefficient for large bufferlists. ****
    void copy(unsigned off, unsigned len, char *dest) const;
    void copy(unsigned off, unsigned len, list &dest) const;
    void copy(unsigned off, unsigned len, std::string& dest) const;
    void copy_in(unsigned off, unsigned len, const char *src);
    void copy_in(unsigned off, unsigned len, const char *src, bool crc_reset);
    void copy_in(unsigned off, unsigned len, const list& src);

    void append(char c);
    void append(const char *data, unsigned len);
    void append(const std::string& s) {
      append(s.data(), s.length());
    }
    void append(const ptr& bp);
    void append(ptr&& bp);
    void append(const ptr& bp, unsigned off, unsigned len);
    void append(const list& bl);
    void append(std::istream& in);
    void append_zero(unsigned len);
    
    /*
     * get a char
     */
    const char& operator[](unsigned n) const;
    char *c_str();
    std::string to_str() const;

    void substr_of(const list& other, unsigned off, unsigned len);

    /// return a pointer to a contiguous extent of the buffer,
    /// reallocating as needed
    char *get_contiguous(unsigned off,  ///< offset
			 unsigned len); ///< length

    // funky modifer
    void splice(unsigned off, unsigned len, list *claim_by=0 /*, bufferlist& replace_with */);
    void write(int off, int len, std::ostream& out) const;

    void encode_base64(list& o);
    void decode_base64(list& o);

    void write_stream(std::ostream &out) const;
    void hexdump(std::ostream &out) const;
    int read_file(const char *fn, std::string *error);
    ssize_t read_fd(int fd, size_t len);
    int read_fd_zero_copy(int fd, size_t len);
    int write_file(const char *fn, int mode=0644);
    int write_fd(int fd) const;
    int write_fd(int fd, uint64_t offset) const;
    int write_fd_zero_copy(int fd) const;
    void prepare_iov(std::vector<iovec> *piov) const;
    uint32_t crc32c(uint32_t crc) const;
	void invalidate_crc();
  };

  /*
   * efficient hash of one or more bufferlists
   */

  class hash {
    uint32_t crc;

  public:
    hash() : crc(0) { }
    // cppcheck-suppress noExplicitConstructor
    hash(uint32_t init) : crc(init) { }

    void update(buffer::list& bl) {
      crc = bl.crc32c(crc);
    }

    uint32_t digest() {
      return crc;
    }
  };

inline bool operator>(bufferlist& l, bufferlist& r) {
  for (unsigned p = 0; ; p++) {
    if (l.length() > p && r.length() == p) return true;
    if (l.length() == p) return false;
    if (l[p] > r[p]) return true;
    if (l[p] < r[p]) return false;
  }
}
inline bool operator>=(bufferlist& l, bufferlist& r) {
  for (unsigned p = 0; ; p++) {
    if (l.length() > p && r.length() == p) return true;
    if (r.length() == p && l.length() == p) return true;
    if (l.length() == p && r.length() > p) return false;
    if (l[p] > r[p]) return true;
    if (l[p] < r[p]) return false;
  }
}

inline bool operator==(const bufferlist &l, const bufferlist &r) {
  if (l.length() != r.length())
    return false;
  for (unsigned p = 0; p < l.length(); p++) {
    if (l[p] != r[p])
      return false;
  }
  return true;
}
inline bool operator<(bufferlist& l, bufferlist& r) {
  return r > l;
}
inline bool operator<=(bufferlist& l, bufferlist& r) {
  return r >= l;
}


std::ostream& operator<<(std::ostream& out, const buffer::ptr& bp);

std::ostream& operator<<(std::ostream& out, const raw &r);

std::ostream& operator<<(std::ostream& out, const buffer::list& bl);

std::ostream& operator<<(std::ostream& out, const buffer::error& e);

inline bufferhash& operator<<(bufferhash& l, bufferlist &r) {
  l.update(r);
  return l;
}

}

#if defined(HAVE_XIO)
xio_reg_mem* get_xio_mp(const buffer::ptr& bp);
#endif

}

#endif<|MERGE_RESOLUTION|>--- conflicted
+++ resolved
@@ -57,15 +57,8 @@
 
 #if __GNUC__ >= 4
   #define CEPH_BUFFER_API  __attribute__ ((visibility ("default")))
-<<<<<<< HEAD
-  #define CEPH_BUFFER_DETAILS __attribute__ ((visibility ("hidden")))
 #else
   #define CEPH_BUFFER_API
-  #define CEPH_BUFFER_DETAILS
-=======
-#else
-  #define CEPH_BUFFER_API
->>>>>>> 2c688949
 #endif
 
 #if defined(HAVE_XIO)
@@ -275,11 +268,7 @@
 
   private:
     template <bool is_const>
-<<<<<<< HEAD
-    class CEPH_BUFFER_DETAILS iterator_impl
-=======
     class CEPH_BUFFER_API iterator_impl
->>>>>>> 2c688949
       : public std::iterator<std::forward_iterator_tag, char> {
     protected:
       typedef typename std::conditional<is_const,
