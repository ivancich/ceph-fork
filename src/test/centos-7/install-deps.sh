--- conflicted
+++ resolved
@@ -19,30 +19,12 @@
 fi
 export LC_ALL=C # the following is vulnerable to i18n
 
-<<<<<<< HEAD
-if test -f /etc/redhat-release ; then
-    $SUDO yum install -y redhat-lsb-core
-fi
-
-if type apt-get > /dev/null 2>&1 ; then
-    $SUDO apt-get install -y lsb-release devscripts equivs
-fi
-
-if type zypper > /dev/null 2>&1 ; then
-    $SUDO zypper --gpg-auto-import-keys --non-interactive install lsb-release systemd-rpm-macros
-fi
-
-case $(lsb_release -si) in
-Ubuntu|Debian|Devuan)
-        $SUDO apt-get install -y dpkg-dev
-=======
 source /etc/os-release
 case $ID in
     debian|ubuntu|devuan)
         echo "Using apt-get to install dependencies"
         $SUDO apt-get install -y lsb-release devscripts equivs
         $SUDO apt-get install -y dpkg-dev gcc
->>>>>>> 195773f4
         if ! test -r debian/control ; then
             echo debian/control is not a readable file
             exit 1
@@ -66,13 +48,9 @@
 	$SUDO env DEBIAN_FRONTEND=noninteractive apt-get -y remove ceph-build-deps
 	if [ -n "$backports" ] ; then rm $control; fi
         ;;
-<<<<<<< HEAD
-CentOS|Fedora|RedHatEnterpriseServer)
-=======
     centos|fedora|rhel)
         echo "Using yum to install dependencies"
         $SUDO yum install -y redhat-lsb-core
->>>>>>> 195773f4
         case $(lsb_release -si) in
             Fedora)
                 $SUDO yum install -y yum-utils
@@ -97,14 +75,6 @@
         $SUDO yum-builddep -y $DIR/ceph.spec 2>&1 | tee $DIR/yum-builddep.out
         ! grep -q -i error: $DIR/yum-builddep.out || exit 1
         ;;
-<<<<<<< HEAD
-*SUSE*)
-        sed -e 's/@//g' < ceph.spec.in > $DIR/ceph.spec
-        $SUDO zypper --non-interactive install $(rpmspec -q --buildrequires $DIR/ceph.spec) || exit 1
-        ;;
-*)
-        echo "$(lsb_release -si) is unknown, dependencies will have to be installed manually."
-=======
     opensuse|suse|sles)
         echo "Using zypper to install dependencies"
         $SUDO zypper --gpg-auto-import-keys --non-interactive install lsb-release systemd-rpm-macros
@@ -113,7 +83,6 @@
         ;;
     *)
         echo "$ID is unknown, dependencies will have to be installed manually."
->>>>>>> 195773f4
         ;;
 esac
 
