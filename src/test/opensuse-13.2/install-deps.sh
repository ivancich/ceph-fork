#!/bin/bash -e
#
# Ceph distributed storage system
#
# Copyright (C) 2014, 2015 Red Hat <contact@redhat.com>
#
# Author: Loic Dachary <loic@dachary.org>
#
#  This library is free software; you can redistribute it and/or
#  modify it under the terms of the GNU Lesser General Public
#  License as published by the Free Software Foundation; either
#  version 2.1 of the License, or (at your option) any later version.
#
DIR=/tmp/install-deps.$$
trap "rm -fr $DIR" EXIT
mkdir -p $DIR
if test $(id -u) != 0 ; then
    SUDO=sudo
fi
export LC_ALL=C # the following is vulnerable to i18n

if test -f /etc/redhat-release ; then
    $SUDO yum install -y redhat-lsb-core
fi

if type apt-get > /dev/null 2>&1 ; then
<<<<<<< HEAD
    $SUDO apt-get install -y lsb-release
=======
    $SUDO apt-get install -y lsb-release devscripts equivs
>>>>>>> 2c688949
fi

if type zypper > /dev/null 2>&1 ; then
    $SUDO zypper --gpg-auto-import-keys --non-interactive install lsb-release systemd-rpm-macros
fi

case $(lsb_release -si) in
Ubuntu|Debian|Devuan)
        $SUDO apt-get install -y dpkg-dev
        if ! test -r debian/control ; then
            echo debian/control is not a readable file
            exit 1
        fi
        touch $DIR/status
<<<<<<< HEAD
        packages=$(dpkg-checkbuilddeps --admindir=$DIR debian/control 2>&1 | \
            perl -p -e 's/.*Unmet build dependencies: *//;' \
            -e 's/build-essential:native/build-essential/;' \
            -e 's/\s*\|\s*/\|/g;' \
            -e 's/\(.*?\)//g;' \
            -e 's/ +/\n/g;' | sort)
        case $(lsb_release -sc) in
            squeeze|wheezy)
                packages=$(echo $packages | perl -pe 's/[-\w]*babeltrace[-\w]*//g')
                backports="-t $(lsb_release -sc)-backports"
                ;;
        esac
        packages=$(echo $packages) # change newlines into spaces
        $SUDO env DEBIAN_FRONTEND=noninteractive apt-get install $backports -y $packages || exit 1
=======

	backports=""
	control="debian/control"
        case $(lsb_release -sc) in
            squeeze|wheezy)
		control="/tmp/control.$$"
		grep -v babeltrace debian/control > $control
                backports="-t $(lsb_release -sc)-backports"
                ;;
        esac

	# make a metapackage that expresses the build dependencies,
	# install it, rm the .deb; then uninstall the package as its
	# work is done
	$SUDO env DEBIAN_FRONTEND=noninteractive mk-build-deps --install --remove --tool="apt-get -y --no-install-recommends $backports" $control || exit 1
	$SUDO env DEBIAN_FRONTEND=noninteractive apt-get -y remove ceph-build-deps
	if [ -n "$backports" ] ; then rm $control; fi
>>>>>>> 2c688949
        ;;
CentOS|Fedora|RedHatEnterpriseServer)
        case $(lsb_release -si) in
            Fedora)
                $SUDO yum install -y yum-utils
                ;;
            CentOS|RedHatEnterpriseServer)
                $SUDO yum install -y yum-utils
                MAJOR_VERSION=$(lsb_release -rs | cut -f1 -d.)
                if test $(lsb_release -si) = RedHatEnterpriseServer ; then
                    $SUDO yum install subscription-manager
                    $SUDO subscription-manager repos --enable=rhel-$MAJOR_VERSION-server-optional-rpms
                fi
                $SUDO yum-config-manager --add-repo https://dl.fedoraproject.org/pub/epel/$MAJOR_VERSION/x86_64/
                $SUDO yum install --nogpgcheck -y epel-release
                $SUDO rpm --import /etc/pki/rpm-gpg/RPM-GPG-KEY-EPEL-$MAJOR_VERSION
                $SUDO rm -f /etc/yum.repos.d/dl.fedoraproject.org*
                if test $(lsb_release -si) = CentOS -a $MAJOR_VERSION = 7 ; then
                    $SUDO yum-config-manager --enable cr
                fi
                ;;
        esac
        sed -e 's/@//g' < ceph.spec.in > $DIR/ceph.spec
        $SUDO yum-builddep -y $DIR/ceph.spec 2>&1 | tee $DIR/yum-builddep.out
        ! grep -q -i error: $DIR/yum-builddep.out || exit 1
        ;;
*SUSE*)
        sed -e 's/@//g' < ceph.spec.in > $DIR/ceph.spec
        $SUDO zypper --non-interactive install $(rpmspec -q --buildrequires $DIR/ceph.spec) || exit 1
        ;;
*)
        echo "$(lsb_release -si) is unknown, dependencies will have to be installed manually."
        ;;
esac

function populate_wheelhouse() {
    local install=$1
    shift

    # although pip comes with virtualenv, having a recent version
    # of pip matters when it comes to using wheel packages
    pip --timeout 300 $install 'setuptools >= 0.8' 'pip >= 7.0' 'wheel >= 0.24' || return 1
    if test $# != 0 ; then
        pip --timeout 300 $install $@ || return 1
    fi
}

function activate_virtualenv() {
    local top_srcdir=$1
    local interpreter=$2
    local env_dir=$top_srcdir/install-deps-$interpreter

    if ! test -d $env_dir ; then
<<<<<<< HEAD
        virtualenv --python $interpreter $env_dir
=======
        # Make a temporary virtualenv to get a fresh version of virtualenv
        # because CentOS 7 has a buggy old version (v1.10.1)
        # https://github.com/pypa/virtualenv/issues/463
        virtualenv ${env_dir}_tmp
        ${env_dir}_tmp/bin/pip install --upgrade virtualenv
        ${env_dir}_tmp/bin/virtualenv --python $interpreter $env_dir
        rm -rf ${env_dir}_tmp

>>>>>>> 2c688949
        . $env_dir/bin/activate
        if ! populate_wheelhouse install ; then
            rm -rf $env_dir
            return 1
        fi
    fi
    . $env_dir/bin/activate
}

# use pip cache if possible but do not store it outside of the source
# tree
# see https://pip.pypa.io/en/stable/reference/pip_install.html#caching
mkdir -p install-deps-cache
top_srcdir=$(pwd)
export XDG_CACHE_HOME=$top_srcdir/install-deps-cache
wip_wheelhouse=wheelhouse-wip

#
# preload python modules so that tox can run without network access
#
find . -name tox.ini | while read ini ; do
    (
        cd $(dirname $ini)
        require=$(ls *requirements.txt 2>/dev/null | sed -e 's/^/-r /')
        if test "$require" && ! test -d wheelhouse ; then
            for interpreter in python2.7 python3 ; do
                type $interpreter > /dev/null 2>&1 || continue
                activate_virtualenv $top_srcdir $interpreter || exit 1
                populate_wheelhouse "wheel -w $wip_wheelhouse" $require || exit 1
            done
            mv $wip_wheelhouse wheelhouse
        fi
    )
done

for interpreter in python2.7 python3 ; do
    rm -rf $top_srcdir/install-deps-$interpreter
done
rm -rf $XDG_CACHE_HOME<|MERGE_RESOLUTION|>--- conflicted
+++ resolved
@@ -24,11 +24,7 @@
 fi
 
 if type apt-get > /dev/null 2>&1 ; then
-<<<<<<< HEAD
-    $SUDO apt-get install -y lsb-release
-=======
     $SUDO apt-get install -y lsb-release devscripts equivs
->>>>>>> 2c688949
 fi
 
 if type zypper > /dev/null 2>&1 ; then
@@ -43,22 +39,6 @@
             exit 1
         fi
         touch $DIR/status
-<<<<<<< HEAD
-        packages=$(dpkg-checkbuilddeps --admindir=$DIR debian/control 2>&1 | \
-            perl -p -e 's/.*Unmet build dependencies: *//;' \
-            -e 's/build-essential:native/build-essential/;' \
-            -e 's/\s*\|\s*/\|/g;' \
-            -e 's/\(.*?\)//g;' \
-            -e 's/ +/\n/g;' | sort)
-        case $(lsb_release -sc) in
-            squeeze|wheezy)
-                packages=$(echo $packages | perl -pe 's/[-\w]*babeltrace[-\w]*//g')
-                backports="-t $(lsb_release -sc)-backports"
-                ;;
-        esac
-        packages=$(echo $packages) # change newlines into spaces
-        $SUDO env DEBIAN_FRONTEND=noninteractive apt-get install $backports -y $packages || exit 1
-=======
 
 	backports=""
 	control="debian/control"
@@ -76,7 +56,6 @@
 	$SUDO env DEBIAN_FRONTEND=noninteractive mk-build-deps --install --remove --tool="apt-get -y --no-install-recommends $backports" $control || exit 1
 	$SUDO env DEBIAN_FRONTEND=noninteractive apt-get -y remove ceph-build-deps
 	if [ -n "$backports" ] ; then rm $control; fi
->>>>>>> 2c688949
         ;;
 CentOS|Fedora|RedHatEnterpriseServer)
         case $(lsb_release -si) in
@@ -130,9 +109,6 @@
     local env_dir=$top_srcdir/install-deps-$interpreter
 
     if ! test -d $env_dir ; then
-<<<<<<< HEAD
-        virtualenv --python $interpreter $env_dir
-=======
         # Make a temporary virtualenv to get a fresh version of virtualenv
         # because CentOS 7 has a buggy old version (v1.10.1)
         # https://github.com/pypa/virtualenv/issues/463
@@ -141,7 +117,6 @@
         ${env_dir}_tmp/bin/virtualenv --python $interpreter $env_dir
         rm -rf ${env_dir}_tmp
 
->>>>>>> 2c688949
         . $env_dir/bin/activate
         if ! populate_wheelhouse install ; then
             rm -rf $env_dir
