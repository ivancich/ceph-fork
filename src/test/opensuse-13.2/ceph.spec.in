--- conflicted
+++ resolved
@@ -17,10 +17,7 @@
 %bcond_with ocf
 %bcond_without cephfs_java
 %bcond_with tests
-<<<<<<< HEAD
-=======
 %bcond_with xio
->>>>>>> ff7c555c
 %bcond_without tcmalloc
 %bcond_without libs_compat
 %bcond_with lowmem_builder
@@ -36,49 +33,13 @@
 %bcond_without lttng
 %endif
 
-<<<<<<< HEAD
-%if (0%{?el5} || (0%{?rhel_version} >= 500 && 0%{?rhel_version} <= 600))
-%{!?python_sitelib: %global python_sitelib %(%{__python} -c "from distutils.sysconfig import get_python_lib; print(get_python_lib())")}
-%{!?python_sitearch: %global python_sitearch %(%{__python} -c "from distutils.sysconfig import get_python_lib; print(get_python_lib(1))")}
-%endif
-
 %if %{with selinux}
 # get selinux policy version
 %{!?_selinux_policy_version: %global _selinux_policy_version %(sed -e 's,.*selinux-policy-\\([^/]*\\)/.*,\\1,' /usr/share/selinux/devel/policyhelp 2>/dev/null || echo 0.0.0)}
-
-%define relabel_files() \
-restorecon -R /usr/bin/ceph-mon > /dev/null 2>&1; \
-restorecon -R /usr/bin/ceph-osd > /dev/null 2>&1; \
-restorecon -R /usr/bin/ceph-mds > /dev/null 2>&1; \
-restorecon -R /usr/bin/radosgw > /dev/null 2>&1; \
-restorecon -R /etc/rc\.d/init\.d/ceph > /dev/null 2>&1; \
-restorecon -R /etc/rc\.d/init\.d/radosgw > /dev/null 2>&1; \
-restorecon -R /var/run/ceph > /dev/null 2>&1; \
-restorecon -R /var/lib/ceph > /dev/null 2>&1; \
-restorecon -R /var/log/ceph > /dev/null 2>&1; \
-restorecon -R /var/log/radosgw > /dev/null 2>&1;
-%endif
-
-%{!?_udevrulesdir: %global _udevrulesdir /lib/udev/rules.d}
-
-# Use systemd files on RHEL 7 and above and in SUSE/openSUSE.
-# Note: We don't install unit files for the services yet. For now,
-# the _with_systemd variable only implies that we'll install
-# /etc/tmpfiles.d/ceph.conf in order to set up the socket directory in
-# /var/run/ceph.
-%if 0%{?fedora} || 0%{?rhel} >= 7 || 0%{?suse_version}
-%global _with_systemd 1
-%{!?tmpfiles_create: %global tmpfiles_create systemd-tmpfiles --create}
-%endif
-=======
-%if %{with selinux}
-# get selinux policy version
-%{!?_selinux_policy_version: %global _selinux_policy_version %(sed -e 's,.*selinux-policy-\\([^/]*\\)/.*,\\1,' /usr/share/selinux/devel/policyhelp 2>/dev/null || echo 0.0.0)}
 %endif
 
 %{!?_udevrulesdir: %global _udevrulesdir /lib/udev/rules.d}
 %{!?tmpfiles_create: %global tmpfiles_create systemd-tmpfiles --create}
->>>>>>> ff7c555c
 
 # unify libexec for all targets
 %global _libexecdir %{_exec_prefix}/lib
@@ -98,12 +59,6 @@
 %endif
 URL:		http://ceph.com/
 Source0:	http://ceph.com/download/%{name}-%{version}.tar.bz2
-<<<<<<< HEAD
-%if 0%{?fedora} || 0%{?rhel}
-Patch0:		init-ceph.in-fedora.patch
-%endif
-=======
->>>>>>> ff7c555c
 #################################################################################
 # dependencies that apply across all distro families
 #################################################################################
@@ -120,35 +75,20 @@
 BuildRequires:	selinux-policy-devel
 BuildRequires:	/usr/share/selinux/devel/policyhelp
 %endif
-<<<<<<< HEAD
-BuildRequires:	gcc-c++
-=======
->>>>>>> ff7c555c
 BuildRequires:	boost-devel
 BuildRequires:  cmake
 BuildRequires:	cryptsetup
 BuildRequires:	fuse-devel
-<<<<<<< HEAD
-=======
 BuildRequires:	gcc-c++
->>>>>>> ff7c555c
 BuildRequires:	gdbm
 BuildRequires:	hdparm
 BuildRequires:	leveldb-devel > 1.2
 BuildRequires:	libaio-devel
-<<<<<<< HEAD
-BuildRequires:	libcurl-devel
-BuildRequires:	libxml2-devel
-BuildRequires:	libblkid-devel >= 2.17
-BuildRequires:	libudev-devel
-BuildRequires:	libtool
-=======
 BuildRequires:	libblkid-devel >= 2.17
 BuildRequires:	libcurl-devel
 BuildRequires:	libudev-devel
 BuildRequires:	libtool
 BuildRequires:	libxml2-devel
->>>>>>> ff7c555c
 BuildRequires:	make
 BuildRequires:	parted
 BuildRequires:	perl
@@ -157,10 +97,7 @@
 BuildRequires:	python-devel
 BuildRequires:	python-nose
 BuildRequires:	python-requests
-<<<<<<< HEAD
-=======
 BuildRequires:	python-sphinx
->>>>>>> ff7c555c
 BuildRequires:	python-virtualenv
 BuildRequires:	snappy-devel
 BuildRequires:	util-linux
@@ -174,18 +111,10 @@
 # distro-conditional dependencies
 #################################################################################
 %if 0%{?suse_version}
-<<<<<<< HEAD
-%if 0%{?_with_systemd}
-=======
->>>>>>> ff7c555c
 BuildRequires:  pkgconfig(systemd)
 BuildRequires:	systemd-rpm-macros
 BuildRequires:	systemd
 %{?systemd_requires}
-<<<<<<< HEAD
-%endif
-=======
->>>>>>> ff7c555c
 PreReq:		%fillup_prereq
 BuildRequires:	net-tools
 BuildRequires:	libbz2-devel
@@ -202,41 +131,18 @@
 BuildRequires:	python-Cython
 %endif
 %if 0%{?fedora} || 0%{?rhel} 
-<<<<<<< HEAD
-%if 0%{?_with_systemd}
-Requires:	systemd
-%endif
-=======
 Requires:	systemd
 BuildRequires:  boost-random
->>>>>>> ff7c555c
 BuildRequires:	btrfs-progs
 BuildRequires:	nss-devel
 BuildRequires:	keyutils-libs-devel
 BuildRequires:	libatomic_ops-devel
-<<<<<<< HEAD
-Requires(post):	chkconfig
-Requires(preun):	chkconfig
-Requires(preun):	initscripts
-=======
->>>>>>> ff7c555c
 BuildRequires:	gperftools-devel
 BuildRequires:  openldap-devel
 BuildRequires:  openssl-devel
 BuildRequires:  redhat-lsb-core
 BuildRequires:	Cython
 %endif
-<<<<<<< HEAD
-# boost
-%if 0%{?fedora} || 0%{?rhel} 
-BuildRequires:  boost-random
-%endif
-# python-argparse for distros with Python 2.6 or lower
-%if (0%{?rhel} && 0%{?rhel} <= 6)
-BuildRequires:	python-argparse
-%endif
-=======
->>>>>>> ff7c555c
 # lttng and babeltrace for rbd-replay-prep
 %if %{with lttng}
 %if 0%{?fedora} || 0%{?rhel}
@@ -257,27 +163,14 @@
 BuildRequires:	expat-devel
 BuildRequires:	fcgi-devel
 %endif
-<<<<<<< HEAD
-# python-sphinx
-%if 0%{?rhel} > 0 && 0%{?rhel} < 7
-BuildRequires:	python-sphinx10
-%endif
-%if 0%{?fedora} || 0%{?suse_version} || 0%{?rhel} >= 7
-BuildRequires:	python-sphinx
-%endif
-=======
->>>>>>> ff7c555c
 #hardened-cc1
 %if 0%{?fedora} || 0%{?rhel}
 BuildRequires:  redhat-rpm-config
 %endif
-<<<<<<< HEAD
-=======
 # Accelio IB/RDMA
 %if 0%{with xio}
 BuildRequires:  libxio-devel
 %endif
->>>>>>> ff7c555c
 
 %description
 Ceph is a massively scalable, open-source, distributed storage system that runs
@@ -312,20 +205,14 @@
 Requires:      which
 %if 0%{?suse_version}
 Requires:      lsb-release
-<<<<<<< HEAD
-=======
 Recommends:    ntp-daemon
->>>>>>> ff7c555c
 %endif
 %if 0%{?fedora} || 0%{?rhel}
 Requires:      redhat-lsb-core
 %endif
-<<<<<<< HEAD
-=======
 %if 0%{with xio}
 Requires:      libxio
 %endif
->>>>>>> ff7c555c
 %description base
 Base is the package that includes all the files shared amongst ceph servers
 
@@ -339,24 +226,12 @@
 Requires:	python-rbd = %{epoch}:%{version}-%{release}
 Requires:	python-cephfs = %{epoch}:%{version}-%{release}
 Requires:	python-requests
-<<<<<<< HEAD
-%if 0%{?_with_systemd}
-%{?systemd_requires}
-%endif
-%if 0%{?suse_version}
-Requires(pre):	pwdutils
-%endif
-# python-argparse is only needed in distros with Python 2.6 or lower
-%if (0%{?rhel} && 0%{?rhel} <= 6)
-Requires:	python-argparse
-=======
 %{?systemd_requires}
 %if 0%{?suse_version}
 Requires(pre):	pwdutils
 %endif
 %if 0%{with xio}
 Requires:       libxio
->>>>>>> ff7c555c
 %endif
 %description -n ceph-common
 Common utilities to mount and interact with a ceph storage cluster.
@@ -654,18 +529,8 @@
 License:	LGPL-2.0
 Requires:	java
 Requires:	libcephfs_jni1 = %{epoch}:%{version}-%{release}
-<<<<<<< HEAD
-%if 0%{?el6}
-Requires:	junit4
-BuildRequires:	junit4
-%else
 Requires:       junit
 BuildRequires:  junit
-%endif
-=======
-Requires:       junit
-BuildRequires:  junit
->>>>>>> ff7c555c
 %description -n cephfs-java
 This package contains the Java libraries for the Ceph File System.
 
@@ -747,12 +612,6 @@
 #################################################################################
 %prep
 %setup -q
-<<<<<<< HEAD
-%if 0%{?fedora} || 0%{?rhel}
-%patch0 -p1 -b .init
-%endif
-=======
->>>>>>> ff7c555c
 
 %build
 %if 0%{with cephfs_java}
@@ -772,23 +631,12 @@
 %{configure}	CPPFLAGS="$java_inc" \
 		--prefix=/usr \
                 --libexecdir=%{_libexecdir} \
-<<<<<<< HEAD
-		--localstatedir=/var \
-		--sysconfdir=/etc \
-%if 0%{?rhel} && ! 0%{?centos}
-                --enable-subman \
-%endif
-%if 0%{?_with_systemd}
-		--with-systemdsystemunitdir=%_unitdir \
-%endif
-=======
 		--localstatedir=%{_localstatedir} \
 		--sysconfdir=%{_sysconfdir} \
 %if 0%{?rhel} && ! 0%{?centos}
                 --enable-subman \
 %endif
 		--with-systemdsystemunitdir=%_unitdir \
->>>>>>> ff7c555c
 		--docdir=%{_docdir}/ceph \
 		--with-man-pages \
 		--mandir="%_mandir" \
@@ -798,12 +646,9 @@
 %if 0%{with cephfs_java}
 		--enable-cephfs-java \
 %endif
-<<<<<<< HEAD
-=======
 %if 0%{with xio}
 		--enable-xio \
 %endif
->>>>>>> ff7c555c
 %if 0%{with selinux}
 		--with-selinux \
 %endif
@@ -830,72 +675,13 @@
 %if 0%{with tests}
 %check
 # run in-tree unittests
-<<<<<<< HEAD
-make %{?_smp_mflags} check-local
-=======
 make %{?_smp_mflags} check
->>>>>>> ff7c555c
 
 %endif
 
 
 
 %install
-<<<<<<< HEAD
-make DESTDIR=$RPM_BUILD_ROOT install
-rm -f $RPM_BUILD_ROOT%{_libdir}/ceph/erasure-code/libec_example.so
-rm -f $RPM_BUILD_ROOT%{_libdir}/ceph/erasure-code/libec_fail_to_initialize.so
-rm -f $RPM_BUILD_ROOT%{_libdir}/ceph/erasure-code/libec_fail_to_register.so
-rm -f $RPM_BUILD_ROOT%{_libdir}/ceph/erasure-code/libec_hangs.so
-rm -f $RPM_BUILD_ROOT%{_libdir}/ceph/erasure-code/libec_missing_entry_point.so
-rm -f $RPM_BUILD_ROOT%{_libdir}/ceph/erasure-code/libec_missing_version.so
-rm -f $RPM_BUILD_ROOT%{_libdir}/ceph/erasure-code/libec_test_jerasure_generic.so
-rm -f $RPM_BUILD_ROOT%{_libdir}/ceph/erasure-code/libec_test_jerasure_neon.so
-rm -f $RPM_BUILD_ROOT%{_libdir}/ceph/erasure-code/libec_test_jerasure_sse3.so
-rm -f $RPM_BUILD_ROOT%{_libdir}/ceph/erasure-code/libec_test_jerasure_sse4.so
-rm -f $RPM_BUILD_ROOT%{_libdir}/ceph/erasure-code/libec_test_shec_generic.so
-rm -f $RPM_BUILD_ROOT%{_libdir}/ceph/erasure-code/libec_test_shec_neon.so
-rm -f $RPM_BUILD_ROOT%{_libdir}/ceph/erasure-code/libec_test_shec_sse3.so
-rm -f $RPM_BUILD_ROOT%{_libdir}/ceph/erasure-code/libec_test_shec_sse4.so
-find $RPM_BUILD_ROOT -type f -name "*.la" -exec rm -f {} ';'
-find $RPM_BUILD_ROOT -type f -name "*.a" -exec rm -f {} ';'
-install -D src/etc-rbdmap $RPM_BUILD_ROOT%{_sysconfdir}/ceph/rbdmap
-%if 0%{?fedora} || 0%{?rhel}
-install -m 0644 -D etc/sysconfig/ceph $RPM_BUILD_ROOT%{_sysconfdir}/sysconfig/ceph
-%endif
-%if 0%{?suse_version}
-install -m 0644 -D etc/sysconfig/ceph $RPM_BUILD_ROOT%{_localstatedir}/adm/fillup-templates/sysconfig.%{name}
-%endif
-%if 0%{?_with_systemd}
-  install -m 0644 -D systemd/ceph.tmpfiles.d $RPM_BUILD_ROOT%{_tmpfilesdir}/ceph-common.conf
-  install -m 0644 -D systemd/rbdmap.service $RPM_BUILD_ROOT%{_unitdir}/rbdmap.service
-  install -m 0644 -D systemd/ceph-osd@.service $RPM_BUILD_ROOT%{_unitdir}/ceph-osd@.service
-  install -m 0644 -D systemd/ceph-mon@.service $RPM_BUILD_ROOT%{_unitdir}/ceph-mon@.service
-  install -m 0644 -D systemd/ceph-create-keys@.service $RPM_BUILD_ROOT%{_unitdir}/ceph-create-keys@.service
-  install -m 0644 -D systemd/ceph-mds@.service $RPM_BUILD_ROOT%{_unitdir}/ceph-mds@.service
-  install -m 0644 -D systemd/ceph-radosgw@.service $RPM_BUILD_ROOT%{_unitdir}/ceph-radosgw@.service
-  install -m 0644 -D systemd/ceph-rbd-mirror@.service $RPM_BUILD_ROOT%{_unitdir}/ceph-rbd-mirror@.service
-  install -m 0644 -D systemd/ceph.target $RPM_BUILD_ROOT%{_unitdir}/ceph.target
-  install -m 0644 -D systemd/ceph-osd.target $RPM_BUILD_ROOT%{_unitdir}/ceph-osd.target
-  install -m 0644 -D systemd/ceph-mon.target $RPM_BUILD_ROOT%{_unitdir}/ceph-mon.target
-  install -m 0644 -D systemd/ceph-mds.target $RPM_BUILD_ROOT%{_unitdir}/ceph-mds.target
-  install -m 0644 -D systemd/ceph-radosgw.target $RPM_BUILD_ROOT%{_unitdir}/ceph-radosgw.target
-  install -m 0644 -D systemd/ceph-rbd-mirror.target $RPM_BUILD_ROOT%{_unitdir}/ceph-rbd-mirror.target
-  install -m 0644 -D systemd/ceph-disk@.service $RPM_BUILD_ROOT%{_unitdir}/ceph-disk@.service
-  install -m 0755 -D systemd/ceph $RPM_BUILD_ROOT%{_sbindir}/rcceph
-  install -m 0644 -D systemd/50-ceph.preset $RPM_BUILD_ROOT%{_libexecdir}/systemd/system-preset/50-ceph.preset
-%else
-  install -D src/init-rbdmap $RPM_BUILD_ROOT%{_initrddir}/rbdmap
-  install -D src/init-ceph $RPM_BUILD_ROOT%{_initrddir}/ceph
-  install -D src/init-radosgw $RPM_BUILD_ROOT%{_initrddir}/ceph-radosgw
-  ln -sf ../../etc/init.d/ceph %{buildroot}/%{_sbindir}/rcceph
-  ln -sf ../../etc/init.d/ceph-radosgw %{buildroot}/%{_sbindir}/rcceph-radosgw
-%endif
-mkdir -p $RPM_BUILD_ROOT%{_sbindir}
-install -m 0644 -D src/logrotate.conf $RPM_BUILD_ROOT%{_sysconfdir}/logrotate.d/ceph
-chmod 0644 $RPM_BUILD_ROOT%{_docdir}/ceph/sample.ceph.conf
-chmod 0644 $RPM_BUILD_ROOT%{_docdir}/ceph/sample.fetch_config
-=======
 make DESTDIR=%{buildroot} install
 find %{buildroot} -type f -name "*.la" -exec rm -f {} ';'
 find %{buildroot} -type f -name "*.a" -exec rm -f {} ';'
@@ -913,7 +699,6 @@
 install -m 0644 -D src/logrotate.conf %{buildroot}%{_sysconfdir}/logrotate.d/ceph
 chmod 0644 %{buildroot}%{_docdir}/ceph/sample.ceph.conf
 chmod 0644 %{buildroot}%{_docdir}/ceph/sample.fetch_config
->>>>>>> ff7c555c
 
 # firewall templates
 %if 0%{?suse_version}
@@ -922,40 +707,6 @@
 %endif
 
 # udev rules
-<<<<<<< HEAD
-install -m 0644 -D udev/50-rbd.rules $RPM_BUILD_ROOT%{_udevrulesdir}/50-rbd.rules
-install -m 0644 -D udev/60-ceph-partuuid-workaround.rules $RPM_BUILD_ROOT%{_udevrulesdir}/60-ceph-partuuid-workaround.rules
-
-%if (0%{?rhel} && 0%{?rhel} < 7)
-install -m 0644 -D udev/95-ceph-osd-alt.rules $RPM_BUILD_ROOT/lib/udev/rules.d/95-ceph-osd.rules
-%else
-install -m 0644 -D udev/95-ceph-osd.rules $RPM_BUILD_ROOT/lib/udev/rules.d/95-ceph-osd.rules
-%endif
-
-%if 0%{?rhel} >= 7 || 0%{?fedora} || 0%{?suse_version}
-mv $RPM_BUILD_ROOT/lib/udev/rules.d/95-ceph-osd.rules $RPM_BUILD_ROOT/usr/lib/udev/rules.d/95-ceph-osd.rules
-mv $RPM_BUILD_ROOT/sbin/mount.ceph $RPM_BUILD_ROOT/usr/sbin/mount.ceph
-mv $RPM_BUILD_ROOT/sbin/mount.fuse.ceph $RPM_BUILD_ROOT/usr/sbin/mount.fuse.ceph
-%endif
-
-#set up placeholder directories
-mkdir -p $RPM_BUILD_ROOT%{_sysconfdir}/ceph
-%if ! 0%{?_with_systemd}
-mkdir -p $RPM_BUILD_ROOT%{_localstatedir}/run/ceph
-%endif
-mkdir -p $RPM_BUILD_ROOT%{_localstatedir}/log/ceph
-mkdir -p $RPM_BUILD_ROOT%{_localstatedir}/lib/ceph/tmp
-mkdir -p $RPM_BUILD_ROOT%{_localstatedir}/lib/ceph/mon
-mkdir -p $RPM_BUILD_ROOT%{_localstatedir}/lib/ceph/osd
-mkdir -p $RPM_BUILD_ROOT%{_localstatedir}/lib/ceph/mds
-mkdir -p $RPM_BUILD_ROOT%{_localstatedir}/lib/ceph/radosgw
-mkdir -p $RPM_BUILD_ROOT%{_localstatedir}/lib/ceph/bootstrap-osd
-mkdir -p $RPM_BUILD_ROOT%{_localstatedir}/lib/ceph/bootstrap-mds
-mkdir -p $RPM_BUILD_ROOT%{_localstatedir}/lib/ceph/bootstrap-rgw
-
-%clean
-rm -rf $RPM_BUILD_ROOT
-=======
 install -m 0644 -D udev/50-rbd.rules %{buildroot}%{_udevrulesdir}/50-rbd.rules
 install -m 0644 -D udev/95-ceph-osd.rules %{buildroot}%{_udevrulesdir}/95-ceph-osd.rules
 mv %{buildroot}/sbin/mount.ceph %{buildroot}/usr/sbin/mount.ceph
@@ -976,7 +727,6 @@
 
 %clean
 rm -rf %{buildroot}
->>>>>>> ff7c555c
 
 #################################################################################
 # files and systemd scriptlets
@@ -996,27 +746,11 @@
 %{_bindir}/ceph-detect-init
 %{_bindir}/ceph-client-debug
 %{_bindir}/cephfs
-<<<<<<< HEAD
-%if 0%{?_with_systemd}
-%{_unitdir}/ceph-create-keys@.service
-%{_libexecdir}/systemd/system-preset/50-ceph.preset
-%else
-%{_initrddir}/ceph
-%endif
-%{_sbindir}/ceph-create-keys
-%{_sbindir}/rcceph
-%if 0%{?rhel} >= 7 || 0%{?fedora} || 0%{?suse_version}
-%{_sbindir}/mount.ceph
-%else
-/sbin/mount.ceph
-%endif
-=======
 %{_unitdir}/ceph-create-keys@.service
 %{_libexecdir}/systemd/system-preset/50-ceph.preset
 %{_sbindir}/ceph-create-keys
 %{_sbindir}/rcceph
 %{_sbindir}/mount.ceph
->>>>>>> ff7c555c
 %dir %{_libexecdir}/ceph
 %{_libexecdir}/ceph/ceph_common.sh
 %dir %{_libdir}/rados-classes
@@ -1057,12 +791,6 @@
 %attr(750,ceph,ceph) %dir %{_localstatedir}/lib/ceph/bootstrap-osd
 %attr(750,ceph,ceph) %dir %{_localstatedir}/lib/ceph/bootstrap-mds
 %attr(750,ceph,ceph) %dir %{_localstatedir}/lib/ceph/bootstrap-rgw
-<<<<<<< HEAD
-%if ! 0%{?_with_systemd}
-%attr(770,ceph,ceph) %dir %{_localstatedir}/run/ceph
-%endif
-=======
->>>>>>> ff7c555c
 
 %post base
 /sbin/ldconfig
@@ -1118,13 +846,7 @@
 %endif
 %{_bindir}/ceph-post-file
 %{_bindir}/ceph-brag
-<<<<<<< HEAD
-%if 0%{?_with_systemd}
 %{_tmpfilesdir}/ceph-common.conf
-%endif
-=======
-%{_tmpfilesdir}/ceph-common.conf
->>>>>>> ff7c555c
 %{_mandir}/man8/ceph-authtool.8*
 %{_mandir}/man8/ceph-conf.8*
 %{_mandir}/man8/ceph-dencoder.8*
@@ -1146,15 +868,7 @@
 %config %{_sysconfdir}/bash_completion.d/rados
 %config %{_sysconfdir}/bash_completion.d/rbd
 %config(noreplace) %{_sysconfdir}/ceph/rbdmap
-<<<<<<< HEAD
-%if 0%{?_with_systemd}
 %{_unitdir}/rbdmap.service
-%else
-%{_initrddir}/rbdmap
-%endif
-=======
-%{_unitdir}/rbdmap.service
->>>>>>> ff7c555c
 %{python_sitelib}/ceph_argparse.py*
 %{python_sitelib}/ceph_daemon.py*
 %{_udevrulesdir}/50-rbd.rules
@@ -1165,13 +879,8 @@
 CEPH_GROUP_ID=167
 CEPH_USER_ID=167
 %if 0%{?rhel} || 0%{?fedora}
-<<<<<<< HEAD
-%{_sbindir}/groupadd ceph -g $CEPH_GROUP_ID -o -r 2>/dev/null || :
-%{_sbindir}/useradd ceph -u $CEPH_USER_ID -o -r -g ceph -s /sbin/nologin -c "Ceph daemons" -d %{_localstatedir}/lib/ceph 2>/dev/null || :
-=======
 /usr/sbin/groupadd ceph -g $CEPH_GROUP_ID -o -r 2>/dev/null || :
 /usr/sbin/useradd ceph -u $CEPH_USER_ID -o -r -g ceph -s /sbin/nologin -c "Ceph daemons" -d %{_localstatedir}/lib/ceph 2>/dev/null || :
->>>>>>> ff7c555c
 %endif
 %if 0%{?suse_version}
 if ! getent group ceph >/dev/null ; then
@@ -1182,10 +891,6 @@
 if ! getent passwd ceph >/dev/null ; then
     CEPH_USER_ID_OPTION=""
     getent passwd $CEPH_USER_ID >/dev/null || CEPH_USER_ID_OPTION="-u $CEPH_USER_ID"
-<<<<<<< HEAD
-    useradd ceph $CEPH_USER_ID_OPTION -r -g ceph -s /sbin/nologin -c "Ceph daemons" -d %{_localstatedir}/lib/ceph 2>/dev/null || :
-fi
-=======
     useradd ceph $CEPH_USER_ID_OPTION -r -g ceph -s /sbin/nologin 2>/dev/null || :
 fi
 usermod -c "Ceph storage service" \
@@ -1193,46 +898,25 @@
         -g ceph \
         -s /sbin/nologin \
         ceph
->>>>>>> ff7c555c
 %endif
 exit 0
 
 %post common
-<<<<<<< HEAD
-%if 0%{?_with_systemd}
 %tmpfiles_create %{_tmpfilesdir}/ceph-common.conf
-%endif
-=======
-%tmpfiles_create %{_tmpfilesdir}/ceph-common.conf
->>>>>>> ff7c555c
 
 %postun common
 # Package removal cleanup
 if [ "$1" -eq "0" ] ; then
-<<<<<<< HEAD
-    rm -rf /var/log/ceph
-    rm -rf /etc/ceph
-=======
     rm -rf %{_localstatedir}/log/ceph
     rm -rf %{_sysconfdir}/ceph
->>>>>>> ff7c555c
 fi
 
 #################################################################################
 %files mds
 %{_bindir}/ceph-mds
 %{_mandir}/man8/ceph-mds.8*
-<<<<<<< HEAD
-%if 0%{?_with_systemd}
 %{_unitdir}/ceph-mds@.service
 %{_unitdir}/ceph-mds.target
-%else
-%{_initrddir}/ceph
-%endif
-=======
-%{_unitdir}/ceph-mds@.service
-%{_unitdir}/ceph-mds.target
->>>>>>> ff7c555c
 %attr(750,ceph,ceph) %dir %{_localstatedir}/lib/ceph/mds
 
 %post mds
@@ -1266,11 +950,7 @@
 if [ $FIRST_ARG -ge 1 ] ; then
   # Restart on upgrade, but only if "CEPH_AUTO_RESTART_ON_UPGRADE" is set to
   # "yes". In any case: if units are not running, do not touch them.
-<<<<<<< HEAD
-  SYSCONF_CEPH=/etc/sysconfig/ceph
-=======
   SYSCONF_CEPH=%{_sysconfdir}/sysconfig/ceph
->>>>>>> ff7c555c
   if [ -f $SYSCONF_CEPH -a -r $SYSCONF_CEPH ] ; then
     source $SYSCONF_CEPH
   fi
@@ -1286,17 +966,8 @@
 %{_mandir}/man8/ceph-mon.8*
 %{_mandir}/man8/ceph-rest-api.8*
 %{python_sitelib}/ceph_rest_api.py*
-<<<<<<< HEAD
-%if 0%{?_with_systemd}
 %{_unitdir}/ceph-mon@.service
 %{_unitdir}/ceph-mon.target
-%else
-%{_initrddir}/ceph
-%endif
-=======
-%{_unitdir}/ceph-mon@.service
-%{_unitdir}/ceph-mon.target
->>>>>>> ff7c555c
 %attr(750,ceph,ceph) %dir %{_localstatedir}/lib/ceph/mon
 
 %post mon
@@ -1330,11 +1001,7 @@
 if [ $FIRST_ARG -ge 1 ] ; then
   # Restart on upgrade, but only if "CEPH_AUTO_RESTART_ON_UPGRADE" is set to
   # "yes". In any case: if units are not running, do not touch them.
-<<<<<<< HEAD
-  SYSCONF_CEPH=/etc/sysconfig/ceph
-=======
   SYSCONF_CEPH=%{_sysconfdir}/sysconfig/ceph
->>>>>>> ff7c555c
   if [ -f $SYSCONF_CEPH -a -r $SYSCONF_CEPH ] ; then
     source $SYSCONF_CEPH
   fi
@@ -1348,15 +1015,7 @@
 %defattr(-,root,root,-)
 %{_bindir}/ceph-fuse
 %{_mandir}/man8/ceph-fuse.8*
-<<<<<<< HEAD
-%if 0%{?rhel} >= 7 || 0%{?fedora} || 0%{?suse_version}
 %{_sbindir}/mount.fuse.ceph
-%else
-/sbin/mount.fuse.ceph
-%endif
-=======
-%{_sbindir}/mount.fuse.ceph
->>>>>>> ff7c555c
 
 #################################################################################
 %files -n rbd-fuse
@@ -1369,15 +1028,8 @@
 %defattr(-,root,root,-)
 %{_bindir}/rbd-mirror
 %{_mandir}/man8/rbd-mirror.8*
-<<<<<<< HEAD
-%if 0%{?_with_systemd}
 %{_unitdir}/ceph-rbd-mirror@.service
 %{_unitdir}/ceph-rbd-mirror.target
-%endif
-=======
-%{_unitdir}/ceph-rbd-mirror@.service
-%{_unitdir}/ceph-rbd-mirror.target
->>>>>>> ff7c555c
 
 %post -n rbd-mirror
 %if 0%{?suse_version}
@@ -1410,11 +1062,7 @@
 if [ $FIRST_ARG -ge 1 ] ; then
   # Restart on upgrade, but only if "CEPH_AUTO_RESTART_ON_UPGRADE" is set to
   # "yes". In any case: if units are not running, do not touch them.
-<<<<<<< HEAD
-  SYSCONF_CEPH=/etc/sysconfig/ceph
-=======
   SYSCONF_CEPH=%{_sysconfdir}/sysconfig/ceph
->>>>>>> ff7c555c
   if [ -f $SYSCONF_CEPH -a -r $SYSCONF_CEPH ] ; then
     source $SYSCONF_CEPH
   fi
@@ -1440,18 +1088,8 @@
 %{_mandir}/man8/radosgw-admin.8*
 %config %{_sysconfdir}/bash_completion.d/radosgw-admin
 %dir %{_localstatedir}/lib/ceph/radosgw
-<<<<<<< HEAD
-%if 0%{?_with_systemd}
 %{_unitdir}/ceph-radosgw@.service
 %{_unitdir}/ceph-radosgw.target
-%else
-%{_initrddir}/ceph-radosgw
-%{_sbindir}/rcceph-radosgw
-%endif
-=======
-%{_unitdir}/ceph-radosgw@.service
-%{_unitdir}/ceph-radosgw.target
->>>>>>> ff7c555c
 
 %post radosgw
 %if 0%{?suse_version}
@@ -1484,11 +1122,7 @@
 if [ $FIRST_ARG -ge 1 ] ; then
   # Restart on upgrade, but only if "CEPH_AUTO_RESTART_ON_UPGRADE" is set to
   # "yes". In any case: if units are not running, do not touch them.
-<<<<<<< HEAD
-  SYSCONF_CEPH=/etc/sysconfig/ceph
-=======
   SYSCONF_CEPH=%{_sysconfdir}/sysconfig/ceph
->>>>>>> ff7c555c
   if [ -f $SYSCONF_CEPH -a -r $SYSCONF_CEPH ] ; then
     source $SYSCONF_CEPH
   fi
@@ -1506,32 +1140,16 @@
 %{_sbindir}/ceph-disk
 %{_sbindir}/ceph-disk-udev
 %{_libexecdir}/ceph/ceph-osd-prestart.sh
-<<<<<<< HEAD
-%{_udevrulesdir}/60-ceph-partuuid-workaround.rules
-=======
->>>>>>> ff7c555c
 %{_udevrulesdir}/95-ceph-osd.rules
 %{_mandir}/man8/ceph-clsinfo.8*
 %{_mandir}/man8/ceph-disk.8*
 %{_mandir}/man8/ceph-osd.8*
 %if 0%{?rhel} && ! 0%{?centos}
-<<<<<<< HEAD
-/etc/cron.hourly/subman
-%endif
-%if 0%{?_with_systemd}
+%{_sysconfdir}/cron.hourly/subman
+%endif
 %{_unitdir}/ceph-osd@.service
 %{_unitdir}/ceph-osd.target
 %{_unitdir}/ceph-disk@.service
-%else
-%{_initrddir}/ceph
-%endif
-=======
-%{_sysconfdir}/cron.hourly/subman
-%endif
-%{_unitdir}/ceph-osd@.service
-%{_unitdir}/ceph-osd.target
-%{_unitdir}/ceph-disk@.service
->>>>>>> ff7c555c
 %attr(750,ceph,ceph) %dir %{_localstatedir}/lib/ceph/osd
 
 %post osd
@@ -1565,11 +1183,7 @@
 if [ $FIRST_ARG -ge 1 ] ; then
   # Restart on upgrade, but only if "CEPH_AUTO_RESTART_ON_UPGRADE" is set to
   # "yes". In any case: if units are not running, do not touch them.
-<<<<<<< HEAD
-  SYSCONF_CEPH=/etc/sysconfig/ceph
-=======
   SYSCONF_CEPH=%{_sysconfdir}/sysconfig/ceph
->>>>>>> ff7c555c
   if [ -f $SYSCONF_CEPH -a -r $SYSCONF_CEPH ] ; then
     source $SYSCONF_CEPH
   fi
@@ -1587,24 +1201,10 @@
 %dir %{_prefix}/lib/ocf
 %dir %{_prefix}/lib/ocf/resource.d
 %dir %{_prefix}/lib/ocf/resource.d/ceph
-<<<<<<< HEAD
-%if 0%{_with_systemd}
-=======
->>>>>>> ff7c555c
 %exclude %{_prefix}/lib/ocf/resource.d/ceph/ceph
 %exclude %{_prefix}/lib/ocf/resource.d/ceph/mds
 %exclude %{_prefix}/lib/ocf/resource.d/ceph/mon
 %exclude %{_prefix}/lib/ocf/resource.d/ceph/osd
-<<<<<<< HEAD
-%endif
-%if ! 0%{_with_systemd}
-%{_prefix}/lib/ocf/resource.d/ceph/ceph
-%{_prefix}/lib/ocf/resource.d/ceph/mds
-%{_prefix}/lib/ocf/resource.d/ceph/mon
-%{_prefix}/lib/ocf/resource.d/ceph/osd
-%endif
-=======
->>>>>>> ff7c555c
 %{_prefix}/lib/ocf/resource.d/ceph/rbd
 
 %endif
@@ -1816,17 +1416,6 @@
 %{_mandir}/man8/ceph_selinux.8*
 
 %post selinux
-<<<<<<< HEAD
-# Install the policy
-OLD_POLVER=$(%{_sbindir}/semodule -l | grep -P '^ceph[\t ]' | awk '{print $2}')
-%{_sbindir}/semodule -n -i %{_datadir}/selinux/packages/ceph.pp
-NEW_POLVER=$(%{_sbindir}/semodule -l | grep -P '^ceph[\t ]' | awk '{print $2}')
-
-# Load the policy if SELinux is enabled
-if %{_sbindir}/selinuxenabled; then
-    %{_sbindir}/load_policy
-else
-=======
 # backup file_contexts before update
 . /etc/selinux/config
 FILE_CONTEXT=/etc/selinux/${SELINUXTYPE}/contexts/files/file_contexts
@@ -1837,56 +1426,21 @@
 
 # Load the policy if SELinux is enabled
 if ! /usr/sbin/selinuxenabled; then
->>>>>>> ff7c555c
     # Do not relabel if selinux is not enabled
     exit 0
 fi
 
-<<<<<<< HEAD
-if test "$OLD_POLVER" = "$NEW_POLVER"; then
-   # Do not relabel if policy version did not change
-=======
 if diff ${FILE_CONTEXT} ${FILE_CONTEXT}.pre > /dev/null 2>&1; then
    # Do not relabel if file contexts did not change
->>>>>>> ff7c555c
    exit 0
 fi
 
 # Check whether the daemons are running
-<<<<<<< HEAD
-%if 0%{?_with_systemd}
-    /usr/bin/systemctl status ceph.target > /dev/null 2>&1
-%else
-    /sbin/service ceph status >/dev/null 2>&1
-%endif
-=======
 /usr/bin/systemctl status ceph.target > /dev/null 2>&1
->>>>>>> ff7c555c
 STATUS=$?
 
 # Stop the daemons if they were running
 if test $STATUS -eq 0; then
-<<<<<<< HEAD
-%if 0%{?_with_systemd}
-    /usr/bin/systemctl stop ceph.target > /dev/null 2>&1
-%else
-    /sbin/service ceph stop >/dev/null 2>&1
-%endif
-fi
-
-# Now, relabel the files
-%relabel_files
-
-# Start the daemons iff they were running before
-if test $STATUS -eq 0; then
-%if 0%{?_with_systemd}
-    /usr/bin/systemctl start ceph.target > /dev/null 2>&1 || :
-%else
-    /sbin/service ceph start >/dev/null 2>&1 || :
-%endif
-fi
-
-=======
     /usr/bin/systemctl stop ceph.target > /dev/null 2>&1
 fi
 
@@ -1900,20 +1454,10 @@
 if test $STATUS -eq 0; then
     /usr/bin/systemctl start ceph.target > /dev/null 2>&1 || :
 fi
->>>>>>> ff7c555c
 exit 0
 
 %postun selinux
 if [ $1 -eq 0 ]; then
-<<<<<<< HEAD
-    # Remove the module
-    %{_sbindir}/semodule -n -r ceph
-
-    # Reload the policy if SELinux is enabled
-    if %{_sbindir}/selinuxenabled ; then
-        %{_sbindir}/load_policy
-    else
-=======
     # backup file_contexts before update
     . /etc/selinux/config
     FILE_CONTEXT=/etc/selinux/${SELINUXTYPE}/contexts/files/file_contexts
@@ -1924,44 +1468,16 @@
 
     # Reload the policy if SELinux is enabled
     if ! /usr/sbin/selinuxenabled ; then
->>>>>>> ff7c555c
         # Do not relabel if SELinux is not enabled
         exit 0
     fi
 
     # Check whether the daemons are running
-<<<<<<< HEAD
-    %if 0%{?_with_systemd}
-        /usr/bin/systemctl status ceph.target > /dev/null 2>&1
-    %else
-        /sbin/service ceph status >/dev/null 2>&1
-    %endif
-=======
     /usr/bin/systemctl status ceph.target > /dev/null 2>&1
->>>>>>> ff7c555c
     STATUS=$?
 
     # Stop the daemons if they were running
     if test $STATUS -eq 0; then
-<<<<<<< HEAD
-    %if 0%{?_with_systemd}
-        /usr/bin/systemctl stop ceph.target > /dev/null 2>&1
-    %else
-        /sbin/service ceph stop >/dev/null 2>&1
-    %endif
-    fi
-
-    # Now, relabel the files
-    %relabel_files
-
-    # Start the daemons if they were running before
-    if test $STATUS -eq 0; then
-    %if 0%{?_with_systemd}
-	/usr/bin/systemctl start ceph.target > /dev/null 2>&1 || :
-    %else
-	/sbin/service ceph start >/dev/null 2>&1 || :
-    %endif
-=======
         /usr/bin/systemctl stop ceph.target > /dev/null 2>&1
     fi
 
@@ -1973,7 +1489,6 @@
     # Start the daemons if they were running before
     if test $STATUS -eq 0; then
 	/usr/bin/systemctl start ceph.target > /dev/null 2>&1 || :
->>>>>>> ff7c555c
     fi
 fi
 exit 0
