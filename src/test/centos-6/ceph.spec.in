# vim: set noexpandtab ts=8 sw=8 :
#
# spec file for package ceph
#
# Copyright (C) 2004-2016 The Ceph Project Developers. See COPYING file
# at the top-level directory of this distribution and at
# https://github.com/ceph/ceph/blob/master/COPYING
#
# All modifications and additions to the file contributed by third parties
# remain the property of their copyright owners, unless otherwise agreed
# upon.
#
# This file is under the GNU Lesser General Public License, version 2.1
#
# Please submit bugfixes or comments via http://tracker.ceph.com/
# 
%bcond_with ocf
%bcond_without cephfs_java
%bcond_with tests
%bcond_without tcmalloc
%bcond_without libs_compat
%bcond_with lowmem_builder
%if 0%{?fedora} || 0%{?rhel}
%bcond_without selinux
%endif
%if 0%{?suse_version}
%bcond_with selinux
%endif

<<<<<<< HEAD
=======
# LTTng-UST enabled on Fedora, RHEL 6+, and SLES 12
%if 0%{?fedora} || 0%{?rhel} >= 6 || 0%{?suse_version} == 1315
%bcond_without lttng
%endif
>>>>>>> e598dfd3

%if (0%{?el5} || (0%{?rhel_version} >= 500 && 0%{?rhel_version} <= 600))
%{!?python_sitelib: %global python_sitelib %(%{__python} -c "from distutils.sysconfig import get_python_lib; print(get_python_lib())")}
%{!?python_sitearch: %global python_sitearch %(%{__python} -c "from distutils.sysconfig import get_python_lib; print(get_python_lib(1))")}
%endif

%if %{with selinux}
# get selinux policy version
%{!?_selinux_policy_version: %global _selinux_policy_version %(sed -e 's,.*selinux-policy-\\([^/]*\\)/.*,\\1,' /usr/share/selinux/devel/policyhelp 2>/dev/null || echo 0.0.0)}

%define relabel_files() \
restorecon -R /usr/bin/ceph-mon > /dev/null 2>&1; \
restorecon -R /usr/bin/ceph-osd > /dev/null 2>&1; \
restorecon -R /usr/bin/ceph-mds > /dev/null 2>&1; \
restorecon -R /usr/bin/radosgw > /dev/null 2>&1; \
restorecon -R /etc/rc\.d/init\.d/ceph > /dev/null 2>&1; \
restorecon -R /etc/rc\.d/init\.d/radosgw > /dev/null 2>&1; \
restorecon -R /var/run/ceph > /dev/null 2>&1; \
restorecon -R /var/lib/ceph > /dev/null 2>&1; \
<<<<<<< HEAD
restorecon -R /var/log/ceph > /dev/null 2>&1;
=======
restorecon -R /var/log/ceph > /dev/null 2>&1; \
restorecon -R /var/log/radosgw > /dev/null 2>&1;
>>>>>>> e598dfd3
%endif

%{!?_udevrulesdir: %global _udevrulesdir /lib/udev/rules.d}

# Use systemd files on RHEL 7 and above and in SUSE/openSUSE.
# Note: We don't install unit files for the services yet. For now,
# the _with_systemd variable only implies that we'll install
# /etc/tmpfiles.d/ceph.conf in order to set up the socket directory in
# /var/run/ceph.
%if 0%{?fedora} || 0%{?rhel} >= 7 || 0%{?suse_version}
%global _with_systemd 1
%{!?tmpfiles_create: %global tmpfiles_create systemd-tmpfiles --create}
%endif

<<<<<<< HEAD
# LTTng-UST enabled on Fedora, RHEL 6, and SLES 12
%if 0%{?fedora} || 0%{?rhel} == 6 || 0%{?suse_version} == 1315
%global _with_lttng 1
%endif

=======
>>>>>>> e598dfd3
# unify libexec for all targets
%global _libexecdir %{_exec_prefix}/lib


#################################################################################
# common
#################################################################################
Name:		ceph
Version:	@VERSION@
Release:	@RPM_RELEASE@%{?dist}
Epoch:		1
Summary:	User space components of the Ceph file system
License:	LGPL-2.1 and CC-BY-SA-1.0 and GPL-2.0 and BSL-1.0 and GPL-2.0-with-autoconf-exception and BSD-3-Clause and MIT
%if 0%{?suse_version}
Group:         System/Filesystems
%endif
URL:		http://ceph.com/
Source0:	http://ceph.com/download/%{name}-%{version}.tar.bz2
%if 0%{?fedora} || 0%{?rhel}
Patch0:		init-ceph.in-fedora.patch
%endif
#################################################################################
# dependencies that apply across all distro families
#################################################################################
Requires:       ceph-osd = %{epoch}:%{version}-%{release}
Requires:       ceph-mds = %{epoch}:%{version}-%{release}
Requires:       ceph-mon = %{epoch}:%{version}-%{release}
Requires(post):	binutils
%if 0%{with cephfs_java}
BuildRequires:	java-devel
BuildRequires:	sharutils
%endif
%if 0%{with selinux}
BuildRequires:	checkpolicy
BuildRequires:	selinux-policy-devel
BuildRequires:	/usr/share/selinux/devel/policyhelp
%endif
BuildRequires:	gcc-c++
BuildRequires:	boost-devel
BuildRequires:  cmake
BuildRequires:	cryptsetup
BuildRequires:	fuse-devel
<<<<<<< HEAD
%if 0%{?suse_version}
BuildRequires:	python-Cython
%else
BuildRequires:	Cython
%endif
=======
>>>>>>> e598dfd3
BuildRequires:	gdbm
BuildRequires:	hdparm
BuildRequires:	leveldb-devel > 1.2
BuildRequires:	libaio-devel
BuildRequires:	libcurl-devel
BuildRequires:	libxml2-devel
BuildRequires:	libblkid-devel >= 2.17
BuildRequires:	libudev-devel
BuildRequires:	libtool
BuildRequires:	make
BuildRequires:	parted
BuildRequires:	perl
BuildRequires:	pkgconfig
BuildRequires:	python
BuildRequires:	python-devel
BuildRequires:	python-nose
BuildRequires:	python-requests
BuildRequires:	python-virtualenv
BuildRequires:	snappy-devel
BuildRequires:	util-linux
BuildRequires:	valgrind-devel
BuildRequires:	xfsprogs
BuildRequires:	xfsprogs-devel
BuildRequires:	xmlstarlet
BuildRequires:	yasm

#################################################################################
# distro-conditional dependencies
#################################################################################
%if 0%{?suse_version}
%if 0%{?_with_systemd}
BuildRequires:  pkgconfig(systemd)
BuildRequires:	systemd-rpm-macros
BuildRequires:	systemd
%{?systemd_requires}
%endif
PreReq:		%fillup_prereq
BuildRequires:	net-tools
BuildRequires:	libbz2-devel
%if 0%{with tcmalloc}
BuildRequires:	gperftools-devel
%endif
<<<<<<< HEAD
BuildRequires:	mozilla-nss-devel
BuildRequires:	keyutils-devel
BuildRequires:	libatomic-ops-devel
BuildRequires:  lsb-release
=======
BuildRequires:  btrfsprogs
BuildRequires:	mozilla-nss-devel
BuildRequires:	keyutils-devel
BuildRequires:	libatomic-ops-devel
BuildRequires:  libopenssl-devel
BuildRequires:  lsb-release
BuildRequires:  openldap2-devel
BuildRequires:	python-Cython
>>>>>>> e598dfd3
%endif
%if 0%{?fedora} || 0%{?rhel} 
%if 0%{?_with_systemd}
Requires:	systemd
%endif
<<<<<<< HEAD
=======
BuildRequires:	btrfs-progs
>>>>>>> e598dfd3
BuildRequires:	nss-devel
BuildRequires:	keyutils-libs-devel
BuildRequires:	libatomic_ops-devel
Requires(post):	chkconfig
Requires(preun):	chkconfig
Requires(preun):	initscripts
BuildRequires:	gperftools-devel
<<<<<<< HEAD
BuildRequires:  redhat-lsb-core
=======
BuildRequires:  openldap-devel
BuildRequires:  openssl-devel
BuildRequires:  redhat-lsb-core
BuildRequires:	Cython
>>>>>>> e598dfd3
%endif
# boost
%if 0%{?fedora} || 0%{?rhel} 
BuildRequires:  boost-random
%endif
# python-argparse for distros with Python 2.6 or lower
%if (0%{?rhel} && 0%{?rhel} <= 6)
BuildRequires:	python-argparse
%endif
# lttng and babeltrace for rbd-replay-prep
<<<<<<< HEAD
%if 0%{?_with_lttng}
=======
%if %{with lttng}
>>>>>>> e598dfd3
%if 0%{?fedora} || 0%{?rhel}
BuildRequires:	lttng-ust-devel
BuildRequires:	libbabeltrace-devel
%endif
%if 0%{?suse_version}
BuildRequires:	lttng-ust-devel
BuildRequires:  babeltrace-devel
%endif
%endif
# expat and fastcgi for RGW
%if 0%{?suse_version}
BuildRequires:	libexpat-devel
BuildRequires:	FastCGI-devel
%endif
%if 0%{?rhel} || 0%{?fedora}
BuildRequires:	expat-devel
BuildRequires:	fcgi-devel
%endif
# python-sphinx
%if 0%{?rhel} > 0 && 0%{?rhel} < 7
BuildRequires:	python-sphinx10
%endif
%if 0%{?fedora} || 0%{?suse_version} || 0%{?rhel} >= 7
BuildRequires:	python-sphinx
%endif
<<<<<<< HEAD
=======
#hardened-cc1
%if 0%{?fedora} || 0%{?rhel}
BuildRequires:  redhat-rpm-config
%endif
>>>>>>> e598dfd3

%description
Ceph is a massively scalable, open-source, distributed storage system that runs
on commodity hardware and delivers object, block and file system storage.


#################################################################################
# packages
#################################################################################
%package base
Summary:       Ceph Base Package
Group:         System Environment/Base
Requires:      ceph-common = %{epoch}:%{version}-%{release}
Requires:      librbd1 = %{epoch}:%{version}-%{release}
Requires:      librados2 = %{epoch}:%{version}-%{release}
Requires:      libcephfs1 = %{epoch}:%{version}-%{release}
<<<<<<< HEAD
=======
Requires:      librgw2 = %{epoch}:%{version}-%{release}
>>>>>>> e598dfd3
%if 0%{with selinux}
Requires:      ceph-selinux = %{epoch}:%{version}-%{release}
%endif
Requires:      python
Requires:      python-requests
Requires:      python-setuptools
Requires:      grep
Requires:      xfsprogs
Requires:      logrotate
Requires:      parted
Requires:      util-linux
Requires:      hdparm
Requires:      cryptsetup
Requires:      findutils
Requires:      which
%if 0%{?suse_version}
Requires:      lsb-release
%endif
%if 0%{?fedora} || 0%{?rhel}
Requires:      redhat-lsb-core
%endif
%description base
Base is the package that includes all the files shared amongst ceph servers

%package -n ceph-common
Summary:	Ceph Common
Group:		System Environment/Base
Requires:	librbd1 = %{epoch}:%{version}-%{release}
Requires:	librados2 = %{epoch}:%{version}-%{release}
<<<<<<< HEAD
=======
Requires:	libcephfs1 = %{epoch}:%{version}-%{release}
>>>>>>> e598dfd3
Requires:	python-rados = %{epoch}:%{version}-%{release}
Requires:	python-rbd = %{epoch}:%{version}-%{release}
Requires:	python-cephfs = %{epoch}:%{version}-%{release}
Requires:	python-requests
%if 0%{?_with_systemd}
%{?systemd_requires}
%endif
%if 0%{?suse_version}
Requires(pre):	pwdutils
%endif
# python-argparse is only needed in distros with Python 2.6 or lower
%if (0%{?rhel} && 0%{?rhel} <= 6)
Requires:	python-argparse
%endif
%description -n ceph-common
Common utilities to mount and interact with a ceph storage cluster.
Comprised of files that are common to Ceph clients and servers.

%package mds
Summary:	Ceph Metadata Server Daemon
Group:		System Environment/Base
Requires:	ceph-base = %{epoch}:%{version}-%{release}
%description mds
ceph-mds is the metadata server daemon for the Ceph distributed file system.
One or more instances of ceph-mds collectively manage the file system
namespace, coordinating access to the shared OSD cluster.

%package mon
Summary:	Ceph Monitor Daemon
Group:		System Environment/Base
Requires:	ceph-base = %{epoch}:%{version}-%{release}
# For ceph-rest-api
%if 0%{?fedora} || 0%{?rhel}
Requires:      python-flask
%endif
%if 0%{?suse_version}
Requires:      python-Flask
%endif
%description mon
ceph-mon is the cluster monitor daemon for the Ceph distributed file
system. One or more instances of ceph-mon form a Paxos part-time
parliament cluster that provides extremely reliable and durable storage
of cluster membership, configuration, and state.

%package fuse
Summary:	Ceph fuse-based client
Group:		System Environment/Base
<<<<<<< HEAD
Requires:	%{name}
=======
>>>>>>> e598dfd3
%description fuse
FUSE based client for Ceph distributed network file system

%package -n rbd-fuse
Summary:	Ceph fuse-based client
Group:		System Environment/Base
<<<<<<< HEAD
Requires:	%{name}
=======
>>>>>>> e598dfd3
Requires:	librados2 = %{epoch}:%{version}-%{release}
Requires:	librbd1 = %{epoch}:%{version}-%{release}
%description -n rbd-fuse
FUSE based client to map Ceph rbd images to files

%package -n rbd-mirror
Summary:	Ceph daemon for mirroring RBD images
Group:		System Environment/Base
<<<<<<< HEAD
Requires:	%{name}
=======
>>>>>>> e598dfd3
Requires:	ceph-common = %{epoch}:%{version}-%{release}
Requires:	librados2 = %{epoch}:%{version}-%{release}
%description -n rbd-mirror
Daemon for mirroring RBD images between Ceph clusters, streaming
changes asynchronously.

%package -n rbd-nbd
Summary:	Ceph RBD client base on NBD
Group:		System Environment/Base
<<<<<<< HEAD
Requires:	%{name}
=======
>>>>>>> e598dfd3
Requires:	librados2 = %{epoch}:%{version}-%{release}
Requires:	librbd1 = %{epoch}:%{version}-%{release}
%description -n rbd-nbd
NBD based client to map Ceph rbd images to local device

%package radosgw
Summary:	Rados REST gateway
Group:		Development/Libraries
Requires:	ceph-common = %{epoch}:%{version}-%{release}
%if 0%{with selinux}
Requires:	ceph-selinux = %{epoch}:%{version}-%{release}
%endif
Requires:	librados2 = %{epoch}:%{version}-%{release}
<<<<<<< HEAD
=======
Requires:	librgw2 = %{epoch}:%{version}-%{release}
>>>>>>> e598dfd3
%if 0%{?rhel} || 0%{?fedora}
Requires:	mailcap
# python-flask for powerdns
Requires:	python-flask
%endif
%if 0%{?suse_version}
# python-Flask for powerdns
Requires:      python-Flask
%endif
%description radosgw
<<<<<<< HEAD
This package is an S3 HTTP REST gateway for the RADOS object store. It
is implemented as a FastCGI module using libfcgi, and can be used in
conjunction with any FastCGI capable web server.
=======
RADOS is a distributed object store used by the Ceph distributed
storage system.  This package provides a REST gateway to the
object store that aims to implement a superset of Amazon's S3
service as well as the OpenStack Object Storage ("Swift") API.
>>>>>>> e598dfd3

%if %{with ocf}
%package resource-agents
Summary:	OCF-compliant resource agents for Ceph daemons
Group:		System Environment/Base
License:	LGPL-2.0
<<<<<<< HEAD
Requires:	%{name} = %{epoch}:%{version}
=======
Requires:	ceph-base = %{epoch}:%{version}
>>>>>>> e598dfd3
Requires:	resource-agents
%description resource-agents
Resource agents for monitoring and managing Ceph daemons
under Open Cluster Framework (OCF) compliant resource
managers such as Pacemaker.
%endif

%package osd
Summary:	Ceph Object Storage Daemon
Group:		System Environment/Base
Requires:	ceph-base = %{epoch}:%{version}-%{release}
# for sgdisk, used by ceph-disk
%if 0%{?fedora} || 0%{?rhel}
Requires:	gdisk
%endif
%if 0%{?suse_version}
Requires:	gptfdisk
%endif
%description osd
ceph-osd is the object storage daemon for the Ceph distributed file
system.  It is responsible for storing objects on a local file system
and providing access to them over the network.

%package -n librados2
Summary:	RADOS distributed object store client library
Group:		System Environment/Libraries
License:	LGPL-2.0
%if 0%{?rhel} || 0%{?fedora}
Obsoletes:	ceph-libs < %{epoch}:%{version}-%{release}
%endif
%description -n librados2
RADOS is a reliable, autonomic distributed object storage cluster
developed as part of the Ceph distributed storage system. This is a
shared library allowing applications to access the distributed object
store using a simple file-like interface.

%package -n librados2-devel
Summary:	RADOS headers
Group:		Development/Libraries
License:	LGPL-2.0
Requires:	librados2 = %{epoch}:%{version}-%{release}
Obsoletes:	ceph-devel < %{epoch}:%{version}-%{release}
%description -n librados2-devel
This package contains libraries and headers needed to develop programs
that use RADOS object store.

<<<<<<< HEAD
=======
%package -n librgw2
Summary:	RADOS gateway client library
Group:		System Environment/Libraries
License:	LGPL-2.0
Requires:	librados2 = %{epoch}:%{version}-%{release}
%description -n librgw2
This package provides a library implementation of the RADOS gateway
(distributed object store with S3 and Swift personalities).

%package -n librgw2-devel
Summary:	RADOS gateway client library
Group:		Development/Libraries
License:	LGPL-2.0
Requires:	librados2 = %{epoch}:%{version}-%{release}
%description -n librgw2-devel
This package contains libraries and headers needed to develop programs
that use RADOS gateway client library.

>>>>>>> e598dfd3
%package -n python-rados
Summary:	Python libraries for the RADOS object store
Group:		System Environment/Libraries
License:	LGPL-2.0
Requires:	librados2 = %{epoch}:%{version}-%{release}
Obsoletes:	python-ceph < %{epoch}:%{version}-%{release}
%description -n python-rados
This package contains Python libraries for interacting with Cephs RADOS
object store.

%package -n libradosstriper1
Summary:	RADOS striping interface
Group:		System Environment/Libraries
License:	LGPL-2.0
Requires:	librados2 = %{epoch}:%{version}-%{release}
%description -n libradosstriper1
Striping interface built on top of the rados library, allowing
to stripe bigger objects onto several standard rados objects using
an interface very similar to the rados one.

%package -n libradosstriper1-devel
Summary:	RADOS striping interface headers
Group:		Development/Libraries
License:	LGPL-2.0
Requires:	libradosstriper1 = %{epoch}:%{version}-%{release}
Requires:	librados2-devel = %{epoch}:%{version}-%{release}
Obsoletes:	ceph-devel < %{epoch}:%{version}-%{release}
%description -n libradosstriper1-devel
This package contains libraries and headers needed to develop programs
that use RADOS striping interface.

%package -n librbd1
Summary:	RADOS block device client library
Group:		System Environment/Libraries
License:	LGPL-2.0
Requires:	librados2 = %{epoch}:%{version}-%{release}
%if 0%{?rhel} || 0%{?fedora}
Obsoletes:	ceph-libs < %{epoch}:%{version}-%{release}
%endif
%description -n librbd1
RBD is a block device striped across multiple distributed objects in
RADOS, a reliable, autonomic distributed object storage cluster
developed as part of the Ceph distributed storage system. This is a
shared library allowing applications to manage these block devices.

%package -n librbd1-devel
Summary:	RADOS block device headers
Group:		Development/Libraries
License:	LGPL-2.0
Requires:	librbd1 = %{epoch}:%{version}-%{release}
Requires:	librados2-devel = %{epoch}:%{version}-%{release}
Obsoletes:	ceph-devel < %{epoch}:%{version}-%{release}
%description -n librbd1-devel
This package contains libraries and headers needed to develop programs
that use RADOS block device.

%package -n python-rbd
Summary:	Python libraries for the RADOS block device
Group:		System Environment/Libraries
License:	LGPL-2.0
Requires:	librbd1 = %{epoch}:%{version}-%{release}
Requires:	python-rados = %{epoch}:%{version}-%{release}
Obsoletes:	python-ceph < %{epoch}:%{version}-%{release}
%description -n python-rbd
This package contains Python libraries for interacting with Cephs RADOS
block device.

%package -n libcephfs1
Summary:	Ceph distributed file system client library
Group:		System Environment/Libraries
License:	LGPL-2.0
%if 0%{?rhel} || 0%{?fedora}
Obsoletes:	ceph-libs < %{epoch}:%{version}-%{release}
Obsoletes:	ceph-libcephfs
%endif
%description -n libcephfs1
Ceph is a distributed network file system designed to provide excellent
performance, reliability, and scalability. This is a shared library
allowing applications to access a Ceph distributed file system via a
POSIX-like interface.

%package -n libcephfs1-devel
Summary:	Ceph distributed file system headers
Group:		Development/Libraries
License:	LGPL-2.0
Requires:	libcephfs1 = %{epoch}:%{version}-%{release}
Requires:	librados2-devel = %{epoch}:%{version}-%{release}
Obsoletes:	ceph-devel < %{epoch}:%{version}-%{release}
%description -n libcephfs1-devel
This package contains libraries and headers needed to develop programs
that use Cephs distributed file system.

%package -n python-cephfs
Summary:	Python libraries for Ceph distributed file system
Group:		System Environment/Libraries
License:	LGPL-2.0
Requires:	libcephfs1 = %{epoch}:%{version}-%{release}
Requires:	python-rados = %{epoch}:%{version}-%{release}
Obsoletes:	python-ceph < %{epoch}:%{version}-%{release}
%description -n python-cephfs
This package contains Python libraries for interacting with Cephs distributed
file system.

%package -n ceph-test
Summary:	Ceph benchmarks and test tools
Group:		System Environment/Libraries
License:	LGPL-2.0
Requires:	ceph-common
Requires:	xmlstarlet
%description -n ceph-test
This package contains Ceph benchmarks and test tools.

%if 0%{with cephfs_java}

%package -n libcephfs_jni1
Summary:	Java Native Interface library for CephFS Java bindings
Group:		System Environment/Libraries
License:	LGPL-2.0
Requires:	java
Requires:	libcephfs1 = %{epoch}:%{version}-%{release}
%description -n libcephfs_jni1
This package contains the Java Native Interface library for CephFS Java
bindings.

%package -n libcephfs_jni1-devel
Summary:	Development files for CephFS Java Native Interface library
Group:		System Environment/Libraries
License:	LGPL-2.0
Requires:	java
Requires:	libcephfs_jni1 = %{epoch}:%{version}-%{release}
Obsoletes:	ceph-devel < %{epoch}:%{version}-%{release}
%description -n libcephfs_jni1-devel
This package contains the development files for CephFS Java Native Interface
library.

%package -n cephfs-java
Summary:	Java libraries for the Ceph File System
Group:		System Environment/Libraries
License:	LGPL-2.0
Requires:	java
Requires:	libcephfs_jni1 = %{epoch}:%{version}-%{release}
%if 0%{?el6}
Requires:	junit4
BuildRequires:	junit4
%else
Requires:       junit
BuildRequires:  junit
%endif
%description -n cephfs-java
This package contains the Java libraries for the Ceph File System.

%endif

%if 0%{with selinux}

%package selinux
Summary:	SELinux support for Ceph MON, OSD and MDS
Group:		System Environment/Base
<<<<<<< HEAD
Requires:	%{name}
=======
Requires:	ceph-base = %{epoch}:%{version}-%{release}
>>>>>>> e598dfd3
Requires:	policycoreutils, libselinux-utils
Requires(post): selinux-policy-base >= %{_selinux_policy_version}, policycoreutils, gawk
Requires(postun): policycoreutils
%description selinux
This package contains SELinux support for Ceph MON, OSD and MDS. The package
also performs file-system relabelling which can take a long time on heavily
populated file-systems.

%endif

%if 0%{with libs_compat}

%package libs-compat
Summary:	Meta package to include ceph libraries
Group:		System Environment/Libraries
License:	LGPL-2.0
Obsoletes:	ceph-libs
Requires:	librados2 = %{epoch}:%{version}-%{release}
Requires:	librbd1 = %{epoch}:%{version}-%{release}
Requires:	libcephfs1 = %{epoch}:%{version}-%{release}
Provides:	ceph-libs

%description libs-compat
This is a meta package, that pulls in librados2, librbd1 and libcephfs1. It
is included for backwards compatibility with distributions that depend on the
former ceph-libs package, which is now split up into these three subpackages.
Packages still depending on ceph-libs should be fixed to depend on librados2,
librbd1 or libcephfs1 instead.

%endif

%package devel-compat
Summary:	Compatibility package for Ceph headers
Group:		Development/Libraries
License:	LGPL-2.0
Obsoletes:	ceph-devel
<<<<<<< HEAD
Requires:	%{name} = %{epoch}:%{version}-%{release}
=======
>>>>>>> e598dfd3
Requires:	librados2-devel = %{epoch}:%{version}-%{release}
Requires:	libradosstriper1-devel = %{epoch}:%{version}-%{release}
Requires:	librbd1-devel = %{epoch}:%{version}-%{release}
Requires:	libcephfs1-devel = %{epoch}:%{version}-%{release}
%if 0%{with cephfs_java}
Requires:	libcephfs_jni1-devel = %{epoch}:%{version}-%{release}
%endif
Provides:	ceph-devel
%description devel-compat
This is a compatibility package to accommodate ceph-devel split into
librados2-devel, librbd1-devel and libcephfs1-devel. Packages still depending
on ceph-devel should be fixed to depend on librados2-devel, librbd1-devel,
libcephfs1-devel or libradosstriper1-devel instead.

%package -n python-ceph-compat
Summary:	Compatibility package for Cephs python libraries
Group:		System Environment/Libraries
License:	LGPL-2.0
Obsoletes:	python-ceph
Requires:	python-rados = %{epoch}:%{version}-%{release}
Requires:	python-rbd = %{epoch}:%{version}-%{release}
Requires:	python-cephfs = %{epoch}:%{version}-%{release}
Provides:	python-ceph
%description -n python-ceph-compat
This is a compatibility package to accommodate python-ceph split into
python-rados, python-rbd and python-cephfs. Packages still depending on
python-ceph should be fixed to depend on python-rados, python-rbd or
python-cephfs instead.

#################################################################################
# common
#################################################################################
%prep
%setup -q
%if 0%{?fedora} || 0%{?rhel}
%patch0 -p1 -b .init
%endif

%build
%if 0%{with cephfs_java}
# Find jni.h
for i in /usr/{lib64,lib}/jvm/java/include{,/linux}; do
    [ -d $i ] && java_inc="$java_inc -I$i"
done
%endif

./autogen.sh

%if %{with lowmem_builder}
RPM_OPT_FLAGS="$RPM_OPT_FLAGS --param ggc-min-expand=20 --param ggc-min-heapsize=32768"
%endif
export RPM_OPT_FLAGS=`echo $RPM_OPT_FLAGS | sed -e 's/i386/i486/'`

%{configure}	CPPFLAGS="$java_inc" \
		--prefix=/usr \
                --libexecdir=%{_libexecdir} \
		--localstatedir=/var \
		--sysconfdir=/etc \
<<<<<<< HEAD
=======
%if 0%{?rhel} && ! 0%{?centos}
                --enable-subman \
%endif
>>>>>>> e598dfd3
%if 0%{?_with_systemd}
		--with-systemdsystemunitdir=%_unitdir \
%endif
		--docdir=%{_docdir}/ceph \
		--with-man-pages \
		--mandir="%_mandir" \
		--with-nss \
		--without-cryptopp \
		--with-debug \
%if 0%{with cephfs_java}
		--enable-cephfs-java \
%endif
%if 0%{with selinux}
		--with-selinux \
%endif
		--with-librocksdb-static=check \
		--with-radosgw \
<<<<<<< HEAD
=======
%if %{without lttng}
		--without-lttng \
		--without-babeltrace \
%endif
>>>>>>> e598dfd3
		$CEPH_EXTRA_CONFIGURE_ARGS \
		%{?_with_ocf} \
		%{?_with_tcmalloc} \
		CFLAGS="$RPM_OPT_FLAGS" CXXFLAGS="$RPM_OPT_FLAGS"

%if %{with lowmem_builder}
%if 0%{?jobs} > 8
%define _smp_mflags -j8
%endif
%endif

make %{?_smp_mflags}


%if 0%{with tests}
%check
# run in-tree unittests
make %{?_smp_mflags} check-local

%endif



%install
make DESTDIR=$RPM_BUILD_ROOT install
rm -f $RPM_BUILD_ROOT%{_libdir}/ceph/erasure-code/libec_example.so
rm -f $RPM_BUILD_ROOT%{_libdir}/ceph/erasure-code/libec_fail_to_initialize.so
rm -f $RPM_BUILD_ROOT%{_libdir}/ceph/erasure-code/libec_fail_to_register.so
rm -f $RPM_BUILD_ROOT%{_libdir}/ceph/erasure-code/libec_hangs.so
rm -f $RPM_BUILD_ROOT%{_libdir}/ceph/erasure-code/libec_missing_entry_point.so
rm -f $RPM_BUILD_ROOT%{_libdir}/ceph/erasure-code/libec_missing_version.so
rm -f $RPM_BUILD_ROOT%{_libdir}/ceph/erasure-code/libec_test_jerasure_generic.so
rm -f $RPM_BUILD_ROOT%{_libdir}/ceph/erasure-code/libec_test_jerasure_neon.so
rm -f $RPM_BUILD_ROOT%{_libdir}/ceph/erasure-code/libec_test_jerasure_sse3.so
rm -f $RPM_BUILD_ROOT%{_libdir}/ceph/erasure-code/libec_test_jerasure_sse4.so
rm -f $RPM_BUILD_ROOT%{_libdir}/ceph/erasure-code/libec_test_shec_generic.so
rm -f $RPM_BUILD_ROOT%{_libdir}/ceph/erasure-code/libec_test_shec_neon.so
rm -f $RPM_BUILD_ROOT%{_libdir}/ceph/erasure-code/libec_test_shec_sse3.so
rm -f $RPM_BUILD_ROOT%{_libdir}/ceph/erasure-code/libec_test_shec_sse4.so
find $RPM_BUILD_ROOT -type f -name "*.la" -exec rm -f {} ';'
find $RPM_BUILD_ROOT -type f -name "*.a" -exec rm -f {} ';'
install -D src/etc-rbdmap $RPM_BUILD_ROOT%{_sysconfdir}/ceph/rbdmap
%if 0%{?fedora} || 0%{?rhel}
install -m 0644 -D etc/sysconfig/ceph $RPM_BUILD_ROOT%{_sysconfdir}/sysconfig/ceph
%endif
%if 0%{?suse_version}
install -m 0644 -D etc/sysconfig/ceph $RPM_BUILD_ROOT%{_localstatedir}/adm/fillup-templates/sysconfig.%{name}
%endif
%if 0%{?_with_systemd}
  install -m 0644 -D systemd/ceph.tmpfiles.d $RPM_BUILD_ROOT%{_tmpfilesdir}/ceph-common.conf
  install -m 0644 -D systemd/rbdmap.service $RPM_BUILD_ROOT%{_unitdir}/rbdmap.service
  install -m 0644 -D systemd/ceph-osd@.service $RPM_BUILD_ROOT%{_unitdir}/ceph-osd@.service
  install -m 0644 -D systemd/ceph-mon@.service $RPM_BUILD_ROOT%{_unitdir}/ceph-mon@.service
  install -m 0644 -D systemd/ceph-create-keys@.service $RPM_BUILD_ROOT%{_unitdir}/ceph-create-keys@.service
  install -m 0644 -D systemd/ceph-mds@.service $RPM_BUILD_ROOT%{_unitdir}/ceph-mds@.service
  install -m 0644 -D systemd/ceph-radosgw@.service $RPM_BUILD_ROOT%{_unitdir}/ceph-radosgw@.service
<<<<<<< HEAD
=======
  install -m 0644 -D systemd/ceph-rbd-mirror@.service $RPM_BUILD_ROOT%{_unitdir}/ceph-rbd-mirror@.service
>>>>>>> e598dfd3
  install -m 0644 -D systemd/ceph.target $RPM_BUILD_ROOT%{_unitdir}/ceph.target
  install -m 0644 -D systemd/ceph-osd.target $RPM_BUILD_ROOT%{_unitdir}/ceph-osd.target
  install -m 0644 -D systemd/ceph-mon.target $RPM_BUILD_ROOT%{_unitdir}/ceph-mon.target
  install -m 0644 -D systemd/ceph-mds.target $RPM_BUILD_ROOT%{_unitdir}/ceph-mds.target
  install -m 0644 -D systemd/ceph-radosgw.target $RPM_BUILD_ROOT%{_unitdir}/ceph-radosgw.target
<<<<<<< HEAD
=======
  install -m 0644 -D systemd/ceph-rbd-mirror.target $RPM_BUILD_ROOT%{_unitdir}/ceph-rbd-mirror.target
>>>>>>> e598dfd3
  install -m 0644 -D systemd/ceph-disk@.service $RPM_BUILD_ROOT%{_unitdir}/ceph-disk@.service
  install -m 0755 -D systemd/ceph $RPM_BUILD_ROOT%{_sbindir}/rcceph
%else
  install -D src/init-rbdmap $RPM_BUILD_ROOT%{_initrddir}/rbdmap
  install -D src/init-ceph $RPM_BUILD_ROOT%{_initrddir}/ceph
  install -D src/init-radosgw $RPM_BUILD_ROOT%{_initrddir}/ceph-radosgw
  ln -sf ../../etc/init.d/ceph %{buildroot}/%{_sbindir}/rcceph
  ln -sf ../../etc/init.d/ceph-radosgw %{buildroot}/%{_sbindir}/rcceph-radosgw
%endif
mkdir -p $RPM_BUILD_ROOT%{_sbindir}
install -m 0644 -D src/logrotate.conf $RPM_BUILD_ROOT%{_sysconfdir}/logrotate.d/ceph
chmod 0644 $RPM_BUILD_ROOT%{_docdir}/ceph/sample.ceph.conf
chmod 0644 $RPM_BUILD_ROOT%{_docdir}/ceph/sample.fetch_config

# firewall templates
%if 0%{?suse_version}
install -m 0644 -D etc/sysconfig/SuSEfirewall2.d/services/ceph-mon %{buildroot}%{_sysconfdir}/sysconfig/SuSEfirewall2.d/services/ceph-mon
install -m 0644 -D etc/sysconfig/SuSEfirewall2.d/services/ceph-osd-mds %{buildroot}%{_sysconfdir}/sysconfig/SuSEfirewall2.d/services/ceph-osd-mds
%endif

# udev rules
install -m 0644 -D udev/50-rbd.rules $RPM_BUILD_ROOT%{_udevrulesdir}/50-rbd.rules
install -m 0644 -D udev/60-ceph-partuuid-workaround.rules $RPM_BUILD_ROOT%{_udevrulesdir}/60-ceph-partuuid-workaround.rules

%if (0%{?rhel} && 0%{?rhel} < 7)
install -m 0644 -D udev/95-ceph-osd-alt.rules $RPM_BUILD_ROOT/lib/udev/rules.d/95-ceph-osd.rules
%else
install -m 0644 -D udev/95-ceph-osd.rules $RPM_BUILD_ROOT/lib/udev/rules.d/95-ceph-osd.rules
%endif

%if 0%{?rhel} >= 7 || 0%{?fedora} || 0%{?suse_version}
mv $RPM_BUILD_ROOT/lib/udev/rules.d/95-ceph-osd.rules $RPM_BUILD_ROOT/usr/lib/udev/rules.d/95-ceph-osd.rules
mv $RPM_BUILD_ROOT/sbin/mount.ceph $RPM_BUILD_ROOT/usr/sbin/mount.ceph
mv $RPM_BUILD_ROOT/sbin/mount.fuse.ceph $RPM_BUILD_ROOT/usr/sbin/mount.fuse.ceph
%endif

#set up placeholder directories
mkdir -p $RPM_BUILD_ROOT%{_sysconfdir}/ceph
%if ! 0%{?_with_systemd}
mkdir -p $RPM_BUILD_ROOT%{_localstatedir}/run/ceph
%endif
mkdir -p $RPM_BUILD_ROOT%{_localstatedir}/log/ceph
mkdir -p $RPM_BUILD_ROOT%{_localstatedir}/lib/ceph/tmp
mkdir -p $RPM_BUILD_ROOT%{_localstatedir}/lib/ceph/mon
mkdir -p $RPM_BUILD_ROOT%{_localstatedir}/lib/ceph/osd
mkdir -p $RPM_BUILD_ROOT%{_localstatedir}/lib/ceph/mds
mkdir -p $RPM_BUILD_ROOT%{_localstatedir}/lib/ceph/radosgw
mkdir -p $RPM_BUILD_ROOT%{_localstatedir}/lib/ceph/bootstrap-osd
mkdir -p $RPM_BUILD_ROOT%{_localstatedir}/lib/ceph/bootstrap-mds
mkdir -p $RPM_BUILD_ROOT%{_localstatedir}/lib/ceph/bootstrap-rgw

%clean
rm -rf $RPM_BUILD_ROOT

#################################################################################
# files and systemd scriptlets
#################################################################################
%files

%files base
%defattr(-,root,root,-)
%docdir %{_docdir}
%dir %{_docdir}/ceph
%{_docdir}/ceph/sample.ceph.conf
%{_docdir}/ceph/sample.fetch_config
%{_bindir}/crushtool
%{_bindir}/monmaptool
%{_bindir}/osdmaptool
%{_bindir}/ceph-run
%{_bindir}/ceph-detect-init
%{_bindir}/ceph-client-debug
%{_bindir}/cephfs
%if 0%{?_with_systemd}
%{_unitdir}/ceph-create-keys@.service
%else
%{_initrddir}/ceph
%endif
%{_sbindir}/ceph-create-keys
%{_sbindir}/rcceph
%if 0%{?rhel} >= 7 || 0%{?fedora} || 0%{?suse_version}
%{_sbindir}/mount.ceph
%else
/sbin/mount.ceph
%endif
%dir %{_libexecdir}/ceph
%{_libexecdir}/ceph/ceph_common.sh
%dir %{_libdir}/rados-classes
%{_libdir}/rados-classes/*
%dir %{_libdir}/ceph
%dir %{_libdir}/ceph/erasure-code
%{_libdir}/ceph/erasure-code/libec_*.so*
%dir %{_libdir}/ceph/compressor
%{_libdir}/ceph/compressor/libceph_*.so*
<<<<<<< HEAD
%if 0%{?_with_lttng}
=======
%if %{with lttng}
>>>>>>> e598dfd3
%{_libdir}/libos_tp.so*
%{_libdir}/libosd_tp.so*
%endif
%config %{_sysconfdir}/bash_completion.d/ceph
%config(noreplace) %{_sysconfdir}/logrotate.d/ceph
%if 0%{?fedora} || 0%{?rhel}
%config(noreplace) %{_sysconfdir}/sysconfig/ceph
%endif
%if 0%{?suse_version}
%{_localstatedir}/adm/fillup-templates/sysconfig.*
%config %{_sysconfdir}/sysconfig/SuSEfirewall2.d/services/ceph-mon
%config %{_sysconfdir}/sysconfig/SuSEfirewall2.d/services/ceph-osd-mds
%endif
%{_unitdir}/ceph.target
%{python_sitelib}/ceph_detect_init*
%{python_sitelib}/ceph_disk*
%{_mandir}/man8/ceph-deploy.8*
%{_mandir}/man8/ceph-detect-init.8*
%{_mandir}/man8/ceph-create-keys.8*
%{_mandir}/man8/ceph-run.8*
%{_mandir}/man8/crushtool.8*
%{_mandir}/man8/osdmaptool.8*
%{_mandir}/man8/monmaptool.8*
%{_mandir}/man8/cephfs.8*
%{_mandir}/man8/mount.ceph.8*
#set up placeholder directories
%attr(750,ceph,ceph) %dir %{_localstatedir}/lib/ceph/tmp
%attr(750,ceph,ceph) %dir %{_localstatedir}/lib/ceph/bootstrap-osd
%attr(750,ceph,ceph) %dir %{_localstatedir}/lib/ceph/bootstrap-mds
%attr(750,ceph,ceph) %dir %{_localstatedir}/lib/ceph/bootstrap-rgw
%if ! 0%{?_with_systemd}
%attr(770,ceph,ceph) %dir %{_localstatedir}/run/ceph
%endif

%pre base
%if 0%{?_with_systemd}
  %if 0%{?suse_version}
    # service_add_pre and friends don't work with parameterized systemd service
    # instances, only with single services or targets, so we always pass
    # ceph.target to these macros
    %service_add_pre ceph.target
  %endif
%endif

%post base
/sbin/ldconfig
%if 0%{?_with_systemd}
  %if 0%{?suse_version}
    %fillup_only
    %service_add_post ceph.target
  %endif
%else
  /sbin/chkconfig --add ceph
%endif

%preun base
%if 0%{?_with_systemd}
  %if 0%{?suse_version}
    %service_del_preun ceph.target
  %endif
  # Disable and stop on removal.
  if [ $1 = 0 ] ; then
    SERVICE_LIST=$(systemctl | grep -E '^ceph-mon@|^ceph-create-keys@|^ceph-osd@|^ceph-mds@|^ceph-disk-'  | cut -d' ' -f1)
    if [ -n "$SERVICE_LIST" ]; then
      for SERVICE in $SERVICE_LIST; do
        /usr/bin/systemctl --no-reload disable $SERVICE > /dev/null 2>&1 || :
        /usr/bin/systemctl stop $SERVICE > /dev/null 2>&1 || :
      done
    fi
  fi
%else
  %if 0%{?rhel} || 0%{?fedora}
    if [ $1 = 0 ] ; then
      /sbin/service ceph stop >/dev/null 2>&1
      /sbin/chkconfig --del ceph
    fi
  %endif
%endif

%postun base
/sbin/ldconfig
%if 0%{?_with_systemd}
  if [ $1 = 1 ] ; then
    # Restart on upgrade, but only if "CEPH_AUTO_RESTART_ON_UPGRADE" is set to
    # "yes". In any case: if units are not running, do not touch them.
    SYSCONF_CEPH=/etc/sysconfig/ceph
    if [ -f $SYSCONF_CEPH -a -r $SYSCONF_CEPH ] ; then
      source $SYSCONF_CEPH
    fi
    if [ "X$CEPH_AUTO_RESTART_ON_UPGRADE" = "Xyes" ] ; then
      SERVICE_LIST=$(systemctl | grep -E '^ceph-mon@|^ceph-create-keys@|^ceph-osd@|^ceph-mds@|^ceph-disk-'  | cut -d' ' -f1)
      if [ -n "$SERVICE_LIST" ]; then
        for SERVICE in $SERVICE_LIST; do
          /usr/bin/systemctl try-restart $SERVICE > /dev/null 2>&1 || :
        done
      fi
    fi
  fi
%endif

#################################################################################
%files common
%defattr(-,root,root,-)
%{_bindir}/ceph
%{_bindir}/ceph-authtool
%{_bindir}/ceph-conf
%{_bindir}/ceph-dencoder
%{_bindir}/ceph-rbdnamer
%{_bindir}/ceph-syn
%{_bindir}/ceph-crush-location
<<<<<<< HEAD
=======
%{_bindir}/cephfs-data-scan
%{_bindir}/cephfs-journal-tool
%{_bindir}/cephfs-table-tool
>>>>>>> e598dfd3
%{_bindir}/rados
%{_bindir}/rbd
%{_bindir}/rbd-replay
%{_bindir}/rbd-replay-many
%{_bindir}/rbdmap
<<<<<<< HEAD
%if 0%{?_with_lttng}
=======
%if %{with lttng}
>>>>>>> e598dfd3
%{_bindir}/rbd-replay-prep
%endif
%{_bindir}/ceph-post-file
%{_bindir}/ceph-brag
%if 0%{?_with_systemd}
%{_tmpfilesdir}/ceph-common.conf
%endif
%{_mandir}/man8/ceph-authtool.8*
%{_mandir}/man8/ceph-conf.8*
%{_mandir}/man8/ceph-dencoder.8*
%{_mandir}/man8/ceph-rbdnamer.8*
%{_mandir}/man8/ceph-syn.8*
%{_mandir}/man8/ceph-post-file.8*
%{_mandir}/man8/ceph.8*
%{_mandir}/man8/rados.8*
%{_mandir}/man8/rbd.8*
<<<<<<< HEAD
=======
%{_mandir}/man8/rbdmap.8*
>>>>>>> e598dfd3
%{_mandir}/man8/rbd-replay.8*
%{_mandir}/man8/rbd-replay-many.8*
%{_mandir}/man8/rbd-replay-prep.8*
%dir %{_datadir}/ceph/
%{_datadir}/ceph/known_hosts_drop.ceph.com
%{_datadir}/ceph/id_dsa_drop.ceph.com
%{_datadir}/ceph/id_dsa_drop.ceph.com.pub
%dir %{_sysconfdir}/ceph/
%config %{_sysconfdir}/bash_completion.d/rados
%config %{_sysconfdir}/bash_completion.d/rbd
%config(noreplace) %{_sysconfdir}/ceph/rbdmap
%if 0%{?_with_systemd}
%{_unitdir}/rbdmap.service
%else
%{_initrddir}/rbdmap
%endif
%{python_sitelib}/ceph_argparse.py*
%{python_sitelib}/ceph_daemon.py*
%{_udevrulesdir}/50-rbd.rules
%attr(3770,ceph,ceph) %dir %{_localstatedir}/log/ceph/
%attr(750,ceph,ceph) %dir %{_localstatedir}/lib/ceph/

%pre common
<<<<<<< HEAD
CEPH_GROUP_ID=""
CEPH_USER_ID=""
%if 0%{?rhel} || 0%{?fedora}
CEPH_GROUP_ID="-g 167"
CEPH_USER_ID="-u 167"
%endif
%if 0%{?rhel} || 0%{?fedora}
%{_sbindir}/groupadd ceph $CEPH_GROUP_ID -o -r 2>/dev/null || :
%{_sbindir}/useradd ceph $CEPH_USER_ID -o -r -g ceph -s /sbin/nologin -c "Ceph daemons" -d %{_localstatedir}/lib/ceph 2> /dev/null || :
%endif
%if 0%{?suse_version}
getent group ceph >/dev/null || groupadd -r ceph
getent passwd ceph >/dev/null || useradd -r -g ceph -d %{_localstatedir}/lib/ceph -s /sbin/nologin -c "Ceph daemons" ceph
=======
CEPH_GROUP_ID=167
CEPH_USER_ID=167
%if 0%{?rhel} || 0%{?fedora}
%{_sbindir}/groupadd ceph -g $CEPH_GROUP_ID -o -r 2>/dev/null || :
%{_sbindir}/useradd ceph -u $CEPH_USER_ID -o -r -g ceph -s /sbin/nologin -c "Ceph daemons" -d %{_localstatedir}/lib/ceph 2>/dev/null || :
%endif
%if 0%{?suse_version}
if ! getent group ceph >/dev/null ; then
    CEPH_GROUP_ID_OPTION=""
    getent group $CEPH_GROUP_ID >/dev/null || CEPH_GROUP_ID_OPTION="-g $CEPH_GROUP_ID"
    groupadd ceph $CEPH_GROUP_ID_OPTION -r 2>/dev/null || :
fi
if ! getent passwd ceph >/dev/null ; then
    CEPH_USER_ID_OPTION=""
    getent passwd $CEPH_USER_ID >/dev/null || CEPH_USER_ID_OPTION="-u $CEPH_USER_ID"
    useradd ceph $CEPH_USER_ID_OPTION -r -g ceph -s /sbin/nologin -c "Ceph daemons" -d %{_localstatedir}/lib/ceph 2>/dev/null || :
fi
>>>>>>> e598dfd3
%endif
exit 0

%post common
%if 0%{?_with_systemd}
%tmpfiles_create %{_tmpfilesdir}/ceph-common.conf
%endif

%postun common
# Package removal cleanup
if [ "$1" -eq "0" ] ; then
    rm -rf /var/log/ceph
    rm -rf /etc/ceph
fi

#################################################################################
%files mds
%{_bindir}/ceph-mds
<<<<<<< HEAD
%{_bindir}/cephfs-journal-tool
%{_bindir}/cephfs-table-tool
%{_bindir}/cephfs-data-scan
=======
>>>>>>> e598dfd3
%{_mandir}/man8/ceph-mds.8*
%if 0%{?_with_systemd}
%{_unitdir}/ceph-mds@.service
%{_unitdir}/ceph-mds.target
%else
%{_initrddir}/ceph
%endif
%attr(750,ceph,ceph) %dir %{_localstatedir}/lib/ceph/mds

#################################################################################
%files mon
%{_bindir}/ceph-mon
%{_bindir}/ceph-rest-api
%{_mandir}/man8/ceph-mon.8*
%{_mandir}/man8/ceph-rest-api.8*
%{python_sitelib}/ceph_rest_api.py*
%if 0%{?_with_systemd}
%{_unitdir}/ceph-mon@.service
%{_unitdir}/ceph-mon.target
%else
%{_initrddir}/ceph
%endif
%attr(750,ceph,ceph) %dir %{_localstatedir}/lib/ceph/mon

#################################################################################
%files fuse
%defattr(-,root,root,-)
%{_bindir}/ceph-fuse
%{_mandir}/man8/ceph-fuse.8*
%if 0%{?rhel} >= 7 || 0%{?fedora} || 0%{?suse_version}
%{_sbindir}/mount.fuse.ceph
%else
/sbin/mount.fuse.ceph
%endif

#################################################################################
%files -n rbd-fuse
%defattr(-,root,root,-)
%{_bindir}/rbd-fuse
%{_mandir}/man8/rbd-fuse.8*

#################################################################################
%files -n rbd-mirror
%defattr(-,root,root,-)
%{_bindir}/rbd-mirror
%{_mandir}/man8/rbd-mirror.8*
<<<<<<< HEAD
=======
%if 0%{?_with_systemd}
%{_unitdir}/ceph-rbd-mirror@.service
%{_unitdir}/ceph-rbd-mirror.target
%endif
>>>>>>> e598dfd3

#################################################################################
%files -n rbd-nbd
%defattr(-,root,root,-)
%{_bindir}/rbd-nbd
%{_mandir}/man8/rbd-nbd.8*

#################################################################################
%files radosgw
%defattr(-,root,root,-)
%{_bindir}/radosgw
%{_bindir}/radosgw-admin
<<<<<<< HEAD
=======
%{_bindir}/radosgw-token
>>>>>>> e598dfd3
%{_bindir}/radosgw-object-expirer
%{_mandir}/man8/radosgw.8*
%{_mandir}/man8/radosgw-admin.8*
%config %{_sysconfdir}/bash_completion.d/radosgw-admin
%dir %{_localstatedir}/lib/ceph/radosgw
%if 0%{?_with_systemd}
%{_unitdir}/ceph-radosgw@.service
%{_unitdir}/ceph-radosgw.target
%else
%{_initrddir}/ceph-radosgw
%{_sbindir}/rcceph-radosgw
%endif

%post radosgw
/sbin/ldconfig
%if 0%{?suse_version}
  # explicit systemctl daemon-reload (that's the only relevant bit of
  # service_add_post; the rest is all sysvinit --> systemd migration which
  # isn't applicable in this context (see above comment).
  /usr/bin/systemctl daemon-reload >/dev/null 2>&1 || :
%endif

%preun radosgw
%if 0%{?_with_systemd}
  # Disable and stop on removal.
  if [ $1 = 0 ] ; then
    SERVICE_LIST=$(systemctl | grep -E '^ceph-radosgw@'  | cut -d' ' -f1)
    if [ -n "$SERVICE_LIST" ]; then
      for SERVICE in $SERVICE_LIST; do
        /usr/bin/systemctl --no-reload disable $SERVICE > /dev/null 2>&1 || :
        /usr/bin/systemctl stop $SERVICE > /dev/null 2>&1 || :
      done
    fi
  fi
%endif

%postun radosgw
/sbin/ldconfig
%if 0%{?_with_systemd}
  if [ $1 = 1 ] ; then
    # Restart on upgrade, but only if "CEPH_AUTO_RESTART_ON_UPGRADE" is set to
    # "yes". In any case: if units are not running, do not touch them.
    SYSCONF_CEPH=/etc/sysconfig/ceph
    if [ -f $SYSCONF_CEPH -a -r $SYSCONF_CEPH ] ; then
      source $SYSCONF_CEPH
    fi
    if [ "X$CEPH_AUTO_RESTART_ON_UPGRADE" = "Xyes" ] ; then
      SERVICE_LIST=$(systemctl | grep -E '^ceph-radosgw@'  | cut -d' ' -f1)
      if [ -n "$SERVICE_LIST" ]; then
        for SERVICE in $SERVICE_LIST; do
          /usr/bin/systemctl try-restart $SERVICE > /dev/null 2>&1 || :
        done
      fi
    fi
  fi
%endif

#################################################################################
%files osd
%{_bindir}/ceph-clsinfo
%{_bindir}/ceph-bluefs-tool
%{_bindir}/ceph-objectstore-tool
%{_bindir}/ceph-osd
%{_sbindir}/ceph-disk
%{_sbindir}/ceph-disk-udev
%{_libexecdir}/ceph/ceph-osd-prestart.sh
%{_udevrulesdir}/60-ceph-partuuid-workaround.rules
%{_udevrulesdir}/95-ceph-osd.rules
%{_mandir}/man8/ceph-clsinfo.8*
%{_mandir}/man8/ceph-disk.8*
%{_mandir}/man8/ceph-osd.8*
<<<<<<< HEAD
=======
%if 0%{?rhel} && ! 0%{?centos}
/etc/cron.hourly/subman
%endif
>>>>>>> e598dfd3
%if 0%{?_with_systemd}
%{_unitdir}/ceph-osd@.service
%{_unitdir}/ceph-osd.target
%{_unitdir}/ceph-disk@.service
%else
%{_initrddir}/ceph
%endif
%attr(750,ceph,ceph) %dir %{_localstatedir}/lib/ceph/osd

#################################################################################
%if %{with ocf}
<<<<<<< HEAD
%files resource-agents
%defattr(0755,root,root,-)
%dir /usr/lib/ocf
%dir /usr/lib/ocf/resource.d
%dir /usr/lib/ocf/resource.d/ceph
/usr/lib/ocf/resource.d/%{name}/*
=======

%files resource-agents
%defattr(0755,root,root,-)
# N.B. src/ocf/Makefile.am uses $(prefix)/lib
%dir %{_prefix}/lib/ocf
%dir %{_prefix}/lib/ocf/resource.d
%dir %{_prefix}/lib/ocf/resource.d/ceph
%if 0%{_with_systemd}
%exclude %{_prefix}/lib/ocf/resource.d/ceph/ceph
%exclude %{_prefix}/lib/ocf/resource.d/ceph/mds
%exclude %{_prefix}/lib/ocf/resource.d/ceph/mon
%exclude %{_prefix}/lib/ocf/resource.d/ceph/osd
%endif
%if ! 0%{_with_systemd}
%{_prefix}/lib/ocf/resource.d/ceph/ceph
%{_prefix}/lib/ocf/resource.d/ceph/mds
%{_prefix}/lib/ocf/resource.d/ceph/mon
%{_prefix}/lib/ocf/resource.d/ceph/osd
%endif
%{_prefix}/lib/ocf/resource.d/ceph/rbd

>>>>>>> e598dfd3
%endif

#################################################################################
%files -n librados2
%defattr(-,root,root,-)
%{_libdir}/librados.so.*
<<<<<<< HEAD
%if 0%{?_with_lttng}
=======
%if %{with lttng}
>>>>>>> e598dfd3
%{_libdir}/librados_tp.so.*
%endif

%post -n librados2
/sbin/ldconfig

%postun -n librados2
/sbin/ldconfig

#################################################################################
%files -n librados2-devel
%defattr(-,root,root,-)
%dir %{_includedir}/rados
%{_includedir}/rados/librados.h
%{_includedir}/rados/librados.hpp
%{_includedir}/rados/buffer.h
%{_includedir}/rados/buffer_fwd.h
%{_includedir}/rados/page.h
%{_includedir}/rados/crc32c.h
%{_includedir}/rados/rados_types.h
%{_includedir}/rados/rados_types.hpp
%{_includedir}/rados/memory.h
%{_libdir}/librados.so
<<<<<<< HEAD
%if 0%{?_with_lttng}
=======
%if %{with lttng}
>>>>>>> e598dfd3
%{_libdir}/librados_tp.so
%endif
%{_bindir}/librados-config
%{_mandir}/man8/librados-config.8*

#################################################################################
%files -n python-rados
%defattr(-,root,root,-)
<<<<<<< HEAD
%{python_sitelib}/rados.py*
=======
%{python_sitearch}/rados.so
%{python_sitearch}/rados-*.egg-info
>>>>>>> e598dfd3

#################################################################################
%files -n libradosstriper1
%defattr(-,root,root,-)
%{_libdir}/libradosstriper.so.*

%post -n libradosstriper1
/sbin/ldconfig

%postun -n libradosstriper1
/sbin/ldconfig

#################################################################################
%files -n libradosstriper1-devel
%defattr(-,root,root,-)
%dir %{_includedir}/radosstriper
%{_includedir}/radosstriper/libradosstriper.h
%{_includedir}/radosstriper/libradosstriper.hpp
%{_libdir}/libradosstriper.so

#################################################################################
%files -n librbd1
%defattr(-,root,root,-)
%{_libdir}/librbd.so.*
<<<<<<< HEAD
%if 0%{?_with_lttng}
=======
%if %{with lttng}
>>>>>>> e598dfd3
%{_libdir}/librbd_tp.so.*
%endif

%post -n librbd1
/sbin/ldconfig
mkdir -p /usr/lib64/qemu/
ln -sf %{_libdir}/librbd.so.1 /usr/lib64/qemu/librbd.so.1

%postun -n librbd1
/sbin/ldconfig

#################################################################################
%files -n librbd1-devel
%defattr(-,root,root,-)
%dir %{_includedir}/rbd
%{_includedir}/rbd/librbd.h
%{_includedir}/rbd/librbd.hpp
%{_includedir}/rbd/features.h
%{_libdir}/librbd.so
<<<<<<< HEAD
%if 0%{?_with_lttng}
=======
%if %{with lttng}
>>>>>>> e598dfd3
%{_libdir}/librbd_tp.so
%endif

#################################################################################
<<<<<<< HEAD
=======
%files -n librgw2
%defattr(-,root,root,-)
%{_libdir}/librgw.so.*

%post -n librgw2
/sbin/ldconfig

%postun -n librgw2
/sbin/ldconfig

#################################################################################
%files -n librgw2-devel
%defattr(-,root,root,-)
%dir %{_includedir}/rados
%{_includedir}/rados/librgw.h
%{_includedir}/rados/rgw_file.h
%{_libdir}/librgw.so

#################################################################################
>>>>>>> e598dfd3
%files -n python-rbd
%defattr(-,root,root,-)
%{python_sitearch}/rbd.so
%{python_sitearch}/rbd-*.egg-info

#################################################################################
%files -n libcephfs1
%defattr(-,root,root,-)
%{_libdir}/libcephfs.so.*

%post -n libcephfs1
/sbin/ldconfig

%postun -n libcephfs1
/sbin/ldconfig

#################################################################################
%files -n libcephfs1-devel
%defattr(-,root,root,-)
%dir %{_includedir}/cephfs
%{_includedir}/cephfs/libcephfs.h
%{_libdir}/libcephfs.so

#################################################################################
%files -n python-cephfs
%defattr(-,root,root,-)
<<<<<<< HEAD
%{python_sitelib}/cephfs.py*
=======
%{python_sitearch}/cephfs.so
%{python_sitearch}/cephfs-*.egg-info
>>>>>>> e598dfd3
%{python_sitelib}/ceph_volume_client.py*

#################################################################################
%files -n ceph-test
%defattr(-,root,root,-)
%{_bindir}/ceph_bench_log
%{_bindir}/ceph_kvstorebench
%{_bindir}/ceph_multi_stress_watch
%{_bindir}/ceph_erasure_code
%{_bindir}/ceph_erasure_code_benchmark
%{_bindir}/ceph_omapbench
%{_bindir}/ceph_objectstore_bench
%{_bindir}/ceph_perf_objectstore
%{_bindir}/ceph_perf_local
%{_bindir}/ceph_perf_msgr_client
%{_bindir}/ceph_perf_msgr_server
%{_bindir}/ceph_psim
%{_bindir}/ceph_radosacl
%{_bindir}/ceph_rgw_jsonparser
%{_bindir}/ceph_rgw_multiparser
%{_bindir}/ceph_scratchtool
%{_bindir}/ceph_scratchtoolpp
%{_bindir}/ceph_smalliobench
%{_bindir}/ceph_smalliobenchdumb
%{_bindir}/ceph_smalliobenchfs
%{_bindir}/ceph_smalliobenchrbd
%{_bindir}/ceph_test_*
<<<<<<< HEAD
=======
%{_bindir}/librgw_file*
>>>>>>> e598dfd3
%{_bindir}/ceph_tpbench
%{_bindir}/ceph_xattr_bench
%{_bindir}/ceph-coverage
%{_bindir}/ceph-monstore-tool
%{_bindir}/ceph-osdomap-tool
%{_bindir}/ceph-kvstore-tool
%{_bindir}/ceph-debugpack
%{_mandir}/man8/ceph-debugpack.8*
%dir %{_libdir}/ceph
%{_libdir}/ceph/ceph-monstore-update-crush.sh

#################################################################################
%if 0%{with cephfs_java}
%files -n libcephfs_jni1
%defattr(-,root,root,-)
%{_libdir}/libcephfs_jni.so.*

%post -n libcephfs_jni1
/sbin/ldconfig

%postun -n libcephfs_jni1
/sbin/ldconfig

#################################################################################
%files -n libcephfs_jni1-devel
%defattr(-,root,root,-)
%{_libdir}/libcephfs_jni.so

#################################################################################
%files -n cephfs-java
%defattr(-,root,root,-)
%{_javadir}/libcephfs.jar
%{_javadir}/libcephfs-test.jar
%endif

#################################################################################
%if 0%{with selinux}
%files selinux
%defattr(-,root,root,-)
%attr(0600,root,root) %{_datadir}/selinux/packages/ceph.pp
%{_datadir}/selinux/devel/include/contrib/ceph.if
%{_mandir}/man8/ceph_selinux.8*

%post selinux
# Install the policy
OLD_POLVER=$(%{_sbindir}/semodule -l | grep -P '^ceph[\t ]' | awk '{print $2}')
%{_sbindir}/semodule -n -i %{_datadir}/selinux/packages/ceph.pp
NEW_POLVER=$(%{_sbindir}/semodule -l | grep -P '^ceph[\t ]' | awk '{print $2}')

# Load the policy if SELinux is enabled
if %{_sbindir}/selinuxenabled; then
    %{_sbindir}/load_policy
else
    # Do not relabel if selinux is not enabled
    exit 0
fi

if test "$OLD_POLVER" == "$NEW_POLVER"; then
   # Do not relabel if policy version did not change
   exit 0
fi

# Check whether the daemons are running
%if 0%{?_with_systemd}
    /usr/bin/systemctl status ceph.target > /dev/null 2>&1
%else
    /sbin/service ceph status >/dev/null 2>&1
%endif
STATUS=$?

# Stop the daemons if they were running
if test $STATUS -eq 0; then
%if 0%{?_with_systemd}
    /usr/bin/systemctl stop ceph.target > /dev/null 2>&1
%else
    /sbin/service ceph stop >/dev/null 2>&1
%endif
fi

# Now, relabel the files
%relabel_files

# Start the daemons iff they were running before
if test $STATUS -eq 0; then
%if 0%{?_with_systemd}
    /usr/bin/systemctl start ceph.target > /dev/null 2>&1 || :
%else
    /sbin/service ceph start >/dev/null 2>&1 || :
%endif
fi

exit 0

%postun selinux
if [ $1 -eq 0 ]; then
    # Remove the module
    %{_sbindir}/semodule -n -r ceph

    # Reload the policy if SELinux is enabled
    if %{_sbindir}/selinuxenabled ; then
        %{_sbindir}/load_policy
    else
        # Do not relabel if SELinux is not enabled
        exit 0
    fi

    # Check whether the daemons are running
    %if 0%{?_with_systemd}
        /usr/bin/systemctl status ceph.target > /dev/null 2>&1
    %else
        /sbin/service ceph status >/dev/null 2>&1
    %endif
    STATUS=$?

    # Stop the daemons if they were running
    if test $STATUS -eq 0; then
    %if 0%{?_with_systemd}
        /usr/bin/systemctl stop ceph.target > /dev/null 2>&1
    %else
        /sbin/service ceph stop >/dev/null 2>&1
    %endif
    fi

    # Now, relabel the files
    %relabel_files

    # Start the daemons if they were running before
    if test $STATUS -eq 0; then
    %if 0%{?_with_systemd}
	/usr/bin/systemctl start ceph.target > /dev/null 2>&1 || :
    %else
	/sbin/service ceph start >/dev/null 2>&1 || :
    %endif
    fi
fi
exit 0

%endif # with selinux

#################################################################################
%if 0%{with libs_compat}
%files libs-compat
# We need an empty %%files list for ceph-libs-compat, to tell rpmbuild to actually
# build this meta package.
%endif

#################################################################################
%files devel-compat
# We need an empty %%files list for ceph-devel-compat, to tell rpmbuild to
# actually build this meta package.

#################################################################################
%files -n python-ceph-compat
# We need an empty %%files list for python-ceph-compat, to tell rpmbuild to
# actually build this meta package.


%changelog<|MERGE_RESOLUTION|>--- conflicted
+++ resolved
@@ -27,13 +27,10 @@
 %bcond_with selinux
 %endif
 
-<<<<<<< HEAD
-=======
 # LTTng-UST enabled on Fedora, RHEL 6+, and SLES 12
 %if 0%{?fedora} || 0%{?rhel} >= 6 || 0%{?suse_version} == 1315
 %bcond_without lttng
 %endif
->>>>>>> e598dfd3
 
 %if (0%{?el5} || (0%{?rhel_version} >= 500 && 0%{?rhel_version} <= 600))
 %{!?python_sitelib: %global python_sitelib %(%{__python} -c "from distutils.sysconfig import get_python_lib; print(get_python_lib())")}
@@ -53,12 +50,8 @@
 restorecon -R /etc/rc\.d/init\.d/radosgw > /dev/null 2>&1; \
 restorecon -R /var/run/ceph > /dev/null 2>&1; \
 restorecon -R /var/lib/ceph > /dev/null 2>&1; \
-<<<<<<< HEAD
-restorecon -R /var/log/ceph > /dev/null 2>&1;
-=======
 restorecon -R /var/log/ceph > /dev/null 2>&1; \
 restorecon -R /var/log/radosgw > /dev/null 2>&1;
->>>>>>> e598dfd3
 %endif
 
 %{!?_udevrulesdir: %global _udevrulesdir /lib/udev/rules.d}
@@ -73,14 +66,6 @@
 %{!?tmpfiles_create: %global tmpfiles_create systemd-tmpfiles --create}
 %endif
 
-<<<<<<< HEAD
-# LTTng-UST enabled on Fedora, RHEL 6, and SLES 12
-%if 0%{?fedora} || 0%{?rhel} == 6 || 0%{?suse_version} == 1315
-%global _with_lttng 1
-%endif
-
-=======
->>>>>>> e598dfd3
 # unify libexec for all targets
 %global _libexecdir %{_exec_prefix}/lib
 
@@ -123,14 +108,6 @@
 BuildRequires:  cmake
 BuildRequires:	cryptsetup
 BuildRequires:	fuse-devel
-<<<<<<< HEAD
-%if 0%{?suse_version}
-BuildRequires:	python-Cython
-%else
-BuildRequires:	Cython
-%endif
-=======
->>>>>>> e598dfd3
 BuildRequires:	gdbm
 BuildRequires:	hdparm
 BuildRequires:	leveldb-devel > 1.2
@@ -173,12 +150,6 @@
 %if 0%{with tcmalloc}
 BuildRequires:	gperftools-devel
 %endif
-<<<<<<< HEAD
-BuildRequires:	mozilla-nss-devel
-BuildRequires:	keyutils-devel
-BuildRequires:	libatomic-ops-devel
-BuildRequires:  lsb-release
-=======
 BuildRequires:  btrfsprogs
 BuildRequires:	mozilla-nss-devel
 BuildRequires:	keyutils-devel
@@ -187,16 +158,12 @@
 BuildRequires:  lsb-release
 BuildRequires:  openldap2-devel
 BuildRequires:	python-Cython
->>>>>>> e598dfd3
 %endif
 %if 0%{?fedora} || 0%{?rhel} 
 %if 0%{?_with_systemd}
 Requires:	systemd
 %endif
-<<<<<<< HEAD
-=======
 BuildRequires:	btrfs-progs
->>>>>>> e598dfd3
 BuildRequires:	nss-devel
 BuildRequires:	keyutils-libs-devel
 BuildRequires:	libatomic_ops-devel
@@ -204,14 +171,10 @@
 Requires(preun):	chkconfig
 Requires(preun):	initscripts
 BuildRequires:	gperftools-devel
-<<<<<<< HEAD
-BuildRequires:  redhat-lsb-core
-=======
 BuildRequires:  openldap-devel
 BuildRequires:  openssl-devel
 BuildRequires:  redhat-lsb-core
 BuildRequires:	Cython
->>>>>>> e598dfd3
 %endif
 # boost
 %if 0%{?fedora} || 0%{?rhel} 
@@ -222,11 +185,7 @@
 BuildRequires:	python-argparse
 %endif
 # lttng and babeltrace for rbd-replay-prep
-<<<<<<< HEAD
-%if 0%{?_with_lttng}
-=======
 %if %{with lttng}
->>>>>>> e598dfd3
 %if 0%{?fedora} || 0%{?rhel}
 BuildRequires:	lttng-ust-devel
 BuildRequires:	libbabeltrace-devel
@@ -252,13 +211,10 @@
 %if 0%{?fedora} || 0%{?suse_version} || 0%{?rhel} >= 7
 BuildRequires:	python-sphinx
 %endif
-<<<<<<< HEAD
-=======
 #hardened-cc1
 %if 0%{?fedora} || 0%{?rhel}
 BuildRequires:  redhat-rpm-config
 %endif
->>>>>>> e598dfd3
 
 %description
 Ceph is a massively scalable, open-source, distributed storage system that runs
@@ -275,10 +231,7 @@
 Requires:      librbd1 = %{epoch}:%{version}-%{release}
 Requires:      librados2 = %{epoch}:%{version}-%{release}
 Requires:      libcephfs1 = %{epoch}:%{version}-%{release}
-<<<<<<< HEAD
-=======
 Requires:      librgw2 = %{epoch}:%{version}-%{release}
->>>>>>> e598dfd3
 %if 0%{with selinux}
 Requires:      ceph-selinux = %{epoch}:%{version}-%{release}
 %endif
@@ -308,10 +261,7 @@
 Group:		System Environment/Base
 Requires:	librbd1 = %{epoch}:%{version}-%{release}
 Requires:	librados2 = %{epoch}:%{version}-%{release}
-<<<<<<< HEAD
-=======
 Requires:	libcephfs1 = %{epoch}:%{version}-%{release}
->>>>>>> e598dfd3
 Requires:	python-rados = %{epoch}:%{version}-%{release}
 Requires:	python-rbd = %{epoch}:%{version}-%{release}
 Requires:	python-cephfs = %{epoch}:%{version}-%{release}
@@ -359,20 +309,12 @@
 %package fuse
 Summary:	Ceph fuse-based client
 Group:		System Environment/Base
-<<<<<<< HEAD
-Requires:	%{name}
-=======
->>>>>>> e598dfd3
 %description fuse
 FUSE based client for Ceph distributed network file system
 
 %package -n rbd-fuse
 Summary:	Ceph fuse-based client
 Group:		System Environment/Base
-<<<<<<< HEAD
-Requires:	%{name}
-=======
->>>>>>> e598dfd3
 Requires:	librados2 = %{epoch}:%{version}-%{release}
 Requires:	librbd1 = %{epoch}:%{version}-%{release}
 %description -n rbd-fuse
@@ -381,10 +323,6 @@
 %package -n rbd-mirror
 Summary:	Ceph daemon for mirroring RBD images
 Group:		System Environment/Base
-<<<<<<< HEAD
-Requires:	%{name}
-=======
->>>>>>> e598dfd3
 Requires:	ceph-common = %{epoch}:%{version}-%{release}
 Requires:	librados2 = %{epoch}:%{version}-%{release}
 %description -n rbd-mirror
@@ -394,10 +332,6 @@
 %package -n rbd-nbd
 Summary:	Ceph RBD client base on NBD
 Group:		System Environment/Base
-<<<<<<< HEAD
-Requires:	%{name}
-=======
->>>>>>> e598dfd3
 Requires:	librados2 = %{epoch}:%{version}-%{release}
 Requires:	librbd1 = %{epoch}:%{version}-%{release}
 %description -n rbd-nbd
@@ -411,10 +345,7 @@
 Requires:	ceph-selinux = %{epoch}:%{version}-%{release}
 %endif
 Requires:	librados2 = %{epoch}:%{version}-%{release}
-<<<<<<< HEAD
-=======
 Requires:	librgw2 = %{epoch}:%{version}-%{release}
->>>>>>> e598dfd3
 %if 0%{?rhel} || 0%{?fedora}
 Requires:	mailcap
 # python-flask for powerdns
@@ -425,27 +356,17 @@
 Requires:      python-Flask
 %endif
 %description radosgw
-<<<<<<< HEAD
-This package is an S3 HTTP REST gateway for the RADOS object store. It
-is implemented as a FastCGI module using libfcgi, and can be used in
-conjunction with any FastCGI capable web server.
-=======
 RADOS is a distributed object store used by the Ceph distributed
 storage system.  This package provides a REST gateway to the
 object store that aims to implement a superset of Amazon's S3
 service as well as the OpenStack Object Storage ("Swift") API.
->>>>>>> e598dfd3
 
 %if %{with ocf}
 %package resource-agents
 Summary:	OCF-compliant resource agents for Ceph daemons
 Group:		System Environment/Base
 License:	LGPL-2.0
-<<<<<<< HEAD
-Requires:	%{name} = %{epoch}:%{version}
-=======
 Requires:	ceph-base = %{epoch}:%{version}
->>>>>>> e598dfd3
 Requires:	resource-agents
 %description resource-agents
 Resource agents for monitoring and managing Ceph daemons
@@ -492,8 +413,6 @@
 This package contains libraries and headers needed to develop programs
 that use RADOS object store.
 
-<<<<<<< HEAD
-=======
 %package -n librgw2
 Summary:	RADOS gateway client library
 Group:		System Environment/Libraries
@@ -512,7 +431,6 @@
 This package contains libraries and headers needed to develop programs
 that use RADOS gateway client library.
 
->>>>>>> e598dfd3
 %package -n python-rados
 Summary:	Python libraries for the RADOS object store
 Group:		System Environment/Libraries
@@ -671,11 +589,7 @@
 %package selinux
 Summary:	SELinux support for Ceph MON, OSD and MDS
 Group:		System Environment/Base
-<<<<<<< HEAD
-Requires:	%{name}
-=======
 Requires:	ceph-base = %{epoch}:%{version}-%{release}
->>>>>>> e598dfd3
 Requires:	policycoreutils, libselinux-utils
 Requires(post): selinux-policy-base >= %{_selinux_policy_version}, policycoreutils, gawk
 Requires(postun): policycoreutils
@@ -712,10 +626,6 @@
 Group:		Development/Libraries
 License:	LGPL-2.0
 Obsoletes:	ceph-devel
-<<<<<<< HEAD
-Requires:	%{name} = %{epoch}:%{version}-%{release}
-=======
->>>>>>> e598dfd3
 Requires:	librados2-devel = %{epoch}:%{version}-%{release}
 Requires:	libradosstriper1-devel = %{epoch}:%{version}-%{release}
 Requires:	librbd1-devel = %{epoch}:%{version}-%{release}
@@ -774,12 +684,9 @@
                 --libexecdir=%{_libexecdir} \
 		--localstatedir=/var \
 		--sysconfdir=/etc \
-<<<<<<< HEAD
-=======
 %if 0%{?rhel} && ! 0%{?centos}
                 --enable-subman \
 %endif
->>>>>>> e598dfd3
 %if 0%{?_with_systemd}
 		--with-systemdsystemunitdir=%_unitdir \
 %endif
@@ -797,13 +704,10 @@
 %endif
 		--with-librocksdb-static=check \
 		--with-radosgw \
-<<<<<<< HEAD
-=======
 %if %{without lttng}
 		--without-lttng \
 		--without-babeltrace \
 %endif
->>>>>>> e598dfd3
 		$CEPH_EXTRA_CONFIGURE_ARGS \
 		%{?_with_ocf} \
 		%{?_with_tcmalloc} \
@@ -860,19 +764,13 @@
   install -m 0644 -D systemd/ceph-create-keys@.service $RPM_BUILD_ROOT%{_unitdir}/ceph-create-keys@.service
   install -m 0644 -D systemd/ceph-mds@.service $RPM_BUILD_ROOT%{_unitdir}/ceph-mds@.service
   install -m 0644 -D systemd/ceph-radosgw@.service $RPM_BUILD_ROOT%{_unitdir}/ceph-radosgw@.service
-<<<<<<< HEAD
-=======
   install -m 0644 -D systemd/ceph-rbd-mirror@.service $RPM_BUILD_ROOT%{_unitdir}/ceph-rbd-mirror@.service
->>>>>>> e598dfd3
   install -m 0644 -D systemd/ceph.target $RPM_BUILD_ROOT%{_unitdir}/ceph.target
   install -m 0644 -D systemd/ceph-osd.target $RPM_BUILD_ROOT%{_unitdir}/ceph-osd.target
   install -m 0644 -D systemd/ceph-mon.target $RPM_BUILD_ROOT%{_unitdir}/ceph-mon.target
   install -m 0644 -D systemd/ceph-mds.target $RPM_BUILD_ROOT%{_unitdir}/ceph-mds.target
   install -m 0644 -D systemd/ceph-radosgw.target $RPM_BUILD_ROOT%{_unitdir}/ceph-radosgw.target
-<<<<<<< HEAD
-=======
   install -m 0644 -D systemd/ceph-rbd-mirror.target $RPM_BUILD_ROOT%{_unitdir}/ceph-rbd-mirror.target
->>>>>>> e598dfd3
   install -m 0644 -D systemd/ceph-disk@.service $RPM_BUILD_ROOT%{_unitdir}/ceph-disk@.service
   install -m 0755 -D systemd/ceph $RPM_BUILD_ROOT%{_sbindir}/rcceph
 %else
@@ -966,11 +864,7 @@
 %{_libdir}/ceph/erasure-code/libec_*.so*
 %dir %{_libdir}/ceph/compressor
 %{_libdir}/ceph/compressor/libceph_*.so*
-<<<<<<< HEAD
-%if 0%{?_with_lttng}
-=======
 %if %{with lttng}
->>>>>>> e598dfd3
 %{_libdir}/libos_tp.so*
 %{_libdir}/libosd_tp.so*
 %endif
@@ -1081,22 +975,15 @@
 %{_bindir}/ceph-rbdnamer
 %{_bindir}/ceph-syn
 %{_bindir}/ceph-crush-location
-<<<<<<< HEAD
-=======
 %{_bindir}/cephfs-data-scan
 %{_bindir}/cephfs-journal-tool
 %{_bindir}/cephfs-table-tool
->>>>>>> e598dfd3
 %{_bindir}/rados
 %{_bindir}/rbd
 %{_bindir}/rbd-replay
 %{_bindir}/rbd-replay-many
 %{_bindir}/rbdmap
-<<<<<<< HEAD
-%if 0%{?_with_lttng}
-=======
 %if %{with lttng}
->>>>>>> e598dfd3
 %{_bindir}/rbd-replay-prep
 %endif
 %{_bindir}/ceph-post-file
@@ -1113,10 +1000,7 @@
 %{_mandir}/man8/ceph.8*
 %{_mandir}/man8/rados.8*
 %{_mandir}/man8/rbd.8*
-<<<<<<< HEAD
-=======
 %{_mandir}/man8/rbdmap.8*
->>>>>>> e598dfd3
 %{_mandir}/man8/rbd-replay.8*
 %{_mandir}/man8/rbd-replay-many.8*
 %{_mandir}/man8/rbd-replay-prep.8*
@@ -1140,21 +1024,6 @@
 %attr(750,ceph,ceph) %dir %{_localstatedir}/lib/ceph/
 
 %pre common
-<<<<<<< HEAD
-CEPH_GROUP_ID=""
-CEPH_USER_ID=""
-%if 0%{?rhel} || 0%{?fedora}
-CEPH_GROUP_ID="-g 167"
-CEPH_USER_ID="-u 167"
-%endif
-%if 0%{?rhel} || 0%{?fedora}
-%{_sbindir}/groupadd ceph $CEPH_GROUP_ID -o -r 2>/dev/null || :
-%{_sbindir}/useradd ceph $CEPH_USER_ID -o -r -g ceph -s /sbin/nologin -c "Ceph daemons" -d %{_localstatedir}/lib/ceph 2> /dev/null || :
-%endif
-%if 0%{?suse_version}
-getent group ceph >/dev/null || groupadd -r ceph
-getent passwd ceph >/dev/null || useradd -r -g ceph -d %{_localstatedir}/lib/ceph -s /sbin/nologin -c "Ceph daemons" ceph
-=======
 CEPH_GROUP_ID=167
 CEPH_USER_ID=167
 %if 0%{?rhel} || 0%{?fedora}
@@ -1172,7 +1041,6 @@
     getent passwd $CEPH_USER_ID >/dev/null || CEPH_USER_ID_OPTION="-u $CEPH_USER_ID"
     useradd ceph $CEPH_USER_ID_OPTION -r -g ceph -s /sbin/nologin -c "Ceph daemons" -d %{_localstatedir}/lib/ceph 2>/dev/null || :
 fi
->>>>>>> e598dfd3
 %endif
 exit 0
 
@@ -1191,12 +1059,6 @@
 #################################################################################
 %files mds
 %{_bindir}/ceph-mds
-<<<<<<< HEAD
-%{_bindir}/cephfs-journal-tool
-%{_bindir}/cephfs-table-tool
-%{_bindir}/cephfs-data-scan
-=======
->>>>>>> e598dfd3
 %{_mandir}/man8/ceph-mds.8*
 %if 0%{?_with_systemd}
 %{_unitdir}/ceph-mds@.service
@@ -1243,13 +1105,10 @@
 %defattr(-,root,root,-)
 %{_bindir}/rbd-mirror
 %{_mandir}/man8/rbd-mirror.8*
-<<<<<<< HEAD
-=======
 %if 0%{?_with_systemd}
 %{_unitdir}/ceph-rbd-mirror@.service
 %{_unitdir}/ceph-rbd-mirror.target
 %endif
->>>>>>> e598dfd3
 
 #################################################################################
 %files -n rbd-nbd
@@ -1262,10 +1121,7 @@
 %defattr(-,root,root,-)
 %{_bindir}/radosgw
 %{_bindir}/radosgw-admin
-<<<<<<< HEAD
-=======
 %{_bindir}/radosgw-token
->>>>>>> e598dfd3
 %{_bindir}/radosgw-object-expirer
 %{_mandir}/man8/radosgw.8*
 %{_mandir}/man8/radosgw-admin.8*
@@ -1337,12 +1193,9 @@
 %{_mandir}/man8/ceph-clsinfo.8*
 %{_mandir}/man8/ceph-disk.8*
 %{_mandir}/man8/ceph-osd.8*
-<<<<<<< HEAD
-=======
 %if 0%{?rhel} && ! 0%{?centos}
 /etc/cron.hourly/subman
 %endif
->>>>>>> e598dfd3
 %if 0%{?_with_systemd}
 %{_unitdir}/ceph-osd@.service
 %{_unitdir}/ceph-osd.target
@@ -1354,14 +1207,6 @@
 
 #################################################################################
 %if %{with ocf}
-<<<<<<< HEAD
-%files resource-agents
-%defattr(0755,root,root,-)
-%dir /usr/lib/ocf
-%dir /usr/lib/ocf/resource.d
-%dir /usr/lib/ocf/resource.d/ceph
-/usr/lib/ocf/resource.d/%{name}/*
-=======
 
 %files resource-agents
 %defattr(0755,root,root,-)
@@ -1383,18 +1228,13 @@
 %endif
 %{_prefix}/lib/ocf/resource.d/ceph/rbd
 
->>>>>>> e598dfd3
 %endif
 
 #################################################################################
 %files -n librados2
 %defattr(-,root,root,-)
 %{_libdir}/librados.so.*
-<<<<<<< HEAD
-%if 0%{?_with_lttng}
-=======
 %if %{with lttng}
->>>>>>> e598dfd3
 %{_libdir}/librados_tp.so.*
 %endif
 
@@ -1418,11 +1258,7 @@
 %{_includedir}/rados/rados_types.hpp
 %{_includedir}/rados/memory.h
 %{_libdir}/librados.so
-<<<<<<< HEAD
-%if 0%{?_with_lttng}
-=======
 %if %{with lttng}
->>>>>>> e598dfd3
 %{_libdir}/librados_tp.so
 %endif
 %{_bindir}/librados-config
@@ -1431,12 +1267,8 @@
 #################################################################################
 %files -n python-rados
 %defattr(-,root,root,-)
-<<<<<<< HEAD
-%{python_sitelib}/rados.py*
-=======
 %{python_sitearch}/rados.so
 %{python_sitearch}/rados-*.egg-info
->>>>>>> e598dfd3
 
 #################################################################################
 %files -n libradosstriper1
@@ -1461,11 +1293,7 @@
 %files -n librbd1
 %defattr(-,root,root,-)
 %{_libdir}/librbd.so.*
-<<<<<<< HEAD
-%if 0%{?_with_lttng}
-=======
 %if %{with lttng}
->>>>>>> e598dfd3
 %{_libdir}/librbd_tp.so.*
 %endif
 
@@ -1485,17 +1313,11 @@
 %{_includedir}/rbd/librbd.hpp
 %{_includedir}/rbd/features.h
 %{_libdir}/librbd.so
-<<<<<<< HEAD
-%if 0%{?_with_lttng}
-=======
 %if %{with lttng}
->>>>>>> e598dfd3
 %{_libdir}/librbd_tp.so
 %endif
 
 #################################################################################
-<<<<<<< HEAD
-=======
 %files -n librgw2
 %defattr(-,root,root,-)
 %{_libdir}/librgw.so.*
@@ -1515,7 +1337,6 @@
 %{_libdir}/librgw.so
 
 #################################################################################
->>>>>>> e598dfd3
 %files -n python-rbd
 %defattr(-,root,root,-)
 %{python_sitearch}/rbd.so
@@ -1542,12 +1363,8 @@
 #################################################################################
 %files -n python-cephfs
 %defattr(-,root,root,-)
-<<<<<<< HEAD
-%{python_sitelib}/cephfs.py*
-=======
 %{python_sitearch}/cephfs.so
 %{python_sitearch}/cephfs-*.egg-info
->>>>>>> e598dfd3
 %{python_sitelib}/ceph_volume_client.py*
 
 #################################################################################
@@ -1575,10 +1392,7 @@
 %{_bindir}/ceph_smalliobenchfs
 %{_bindir}/ceph_smalliobenchrbd
 %{_bindir}/ceph_test_*
-<<<<<<< HEAD
-=======
 %{_bindir}/librgw_file*
->>>>>>> e598dfd3
 %{_bindir}/ceph_tpbench
 %{_bindir}/ceph_xattr_bench
 %{_bindir}/ceph-coverage
